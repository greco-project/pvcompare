"""
This module is designed for the use with the pvlib.

The weather data set has to be a DataFrame with the following columns:

pvlib:
 * ghi - global horizontal irradiation [W/m2]
 * dni - direct normal irradiation [W/m2]
 * dhi - diffuse horizontal irradiation [W/m2]
 * temp_air - ambient temperature [�C]
 * wind_speed - wind speed [m/s]
"""

from pvlib.location import Location
import pvlib.atmosphere
from pvlib.pvsystem import PVSystem
from pvlib.modelchain import ModelChain
import pandas as pd
import os
import pvlib
import logging
import sys

try:
    import matplotlib.pyplot as plt
except ImportError:
    plt = None

import pvcompare.cpv.inputs
import pvcompare.perosi.perosi
from pvcompare import area_potential
from pvcompare import check_inputs
from pvcompare import constants

from cpvlib import cpvlib

from pvcompare.cpv import apply_cpvlib_StaticHybridSystem

log_format = "%(asctime)s %(levelname)s %(filename)s:%(lineno)d %(message)s"
logging.basicConfig(stream=sys.stdout, level=logging.DEBUG, format=log_format)


def create_pv_components(
    lat,
    lon,
    weather,
    storeys,
    year,
    pv_setup=None,
    plot=True,
    user_input_directory=None,
    mvs_input_directory=None,
    psi_type="Chen",
    normalization="NRWC",
):
    """
    Creates feed-in time series for all surface types in `pv_setup` or 'pv_setup.csv'.

    Reads 'pv_setup.csv', for each `surface_type` listed in `pv_setup`,
    one PV time series is created with regard to the technology and its
    orientation. All time series are normalized with the method specified in
    `normalization` and stored as csv files in `mvs_input_directory/time_series`.
    Further the area potential of the `surface_type` with regard to the building
    parameters defined in 'building_parameters.csv' in `input_directory` is calculated
    and the maximum installed capacity (nominal value) is calculated. Both parameters
    are stored into `mvs_input_directory/csv_elements/energyProduction.csv`.

    Parameters
    ----------
    lat: float
        latitude
    lon: float
        longitude
    storeys: num
        number of storeys
    pv_setup: dict or None
        Specifies the PV technologies and their installation details used in the
        simulation. The dictionary contains columns: surface_type, technology,
        surface_azimuth, surface_tilt.
        A tilt of 0 resembles a vertical orientation.
        If `pv_setup` is None, it is loaded from the `input_directory/pv_setup.cvs`.
    plot: bool
        if true plots created pv times series
    user_input_directory: str or None
        Directory of the user inputs. If None,
        `constants.DEFAULT_USER_INPUT_DIRECTORY` is used as user_input_directory.
        Default: None.
    mvs_input_directory: str
        if None: ./data/mvs_inputs/
    psi_type: str
        "Korte" or "Chen"
    normalization: str
        "NSTC": Normalize by reference p_mp
        "NRWC": Normalize by realworld p_mp
        None: no normalization


    Returns
    -------
    None
    """

    if pv_setup is None:
        # read example pv_setup file
        logging.info("loading pv setup conditions from input directory.")

        if user_input_directory == None:
            user_input_directory = constants.DEFAULT_USER_INPUT_DIRECTORY

        data_path = os.path.join(user_input_directory, "pv_setup.csv")
        pv_setup = pd.read_csv(data_path)
        logging.info("setup conditions successfully loaded.")

    # check if all required columns are in pv_setup
    if not all(
        [
            item in pv_setup.columns
            for item in [
                "surface_type",
                "surface_azimuth",
                "surface_tilt",
                "technology",
            ]
        ]
    ):
        raise ValueError(
            "The file pv_setup does not contain all required columns"
            "surface_azimuth, surface_tilt and technology."
        )
    #  define time series directory
    if mvs_input_directory is None:
        mvs_input_directory = constants.DEFAULT_MVS_INPUT_DIRECTORY
    time_series_directory = os.path.join(mvs_input_directory, "time_series")

    # parse through pv_setup file and create time series for each technology
    for i, row in pv_setup.iterrows():
        j = row["surface_azimuth"]
        k = row["surface_tilt"]
        k = pd.to_numeric(k, errors="ignore")
        if k == "optimal":
            k = get_optimal_pv_angle(lat)

        # check if timeseries already exists
        # define the name of the output file of the time series
        ts_csv = f"{row['technology']}_{j}_{k}_{year}_{lat}_{lon}.csv"
        output_csv = os.path.join(time_series_directory, ts_csv)

        if not os.path.isfile(output_csv):
            logging.info(
                "The timeseries does not exist yet and is therefore " "calculated."
            )

            if row["technology"] == "si":
                time_series = create_si_time_series(
                    lat=lat,
                    lon=lon,
                    weather=weather,
                    surface_azimuth=j,
                    surface_tilt=k,
                    normalization=normalization,
                )
            elif row["technology"] == "cpv":
                time_series = create_cpv_time_series(
                    lat=lat,
                    lon=lon,
                    weather=weather,
                    surface_azimuth=j,
                    surface_tilt=k,
                    normalization=normalization,
                )
            elif row["technology"] == "psi":
                time_series = create_psi_time_series(
                    lat=lat,
                    lon=lon,
                    year=year,
                    weather=weather,
                    surface_azimuth=j,
                    surface_tilt=k,
                    normalization=normalization,
                )
            else:
                raise ValueError(
                    row["technology"],
                    "is not in technologies. Please " "choose 'si', 'cpv' or " "'psi'.",
                )
            # create time series directory if it does not exists
            if not os.path.isdir(time_series_directory):
                os.mkdir(time_series_directory)

            # save time series into mvs_inputs
            time_series.fillna(0, inplace=True)
            time_series.to_csv(output_csv, header=["kW"], index=False)
            logging.info(
                "%s" % row["technology"] + " time series is saved as csv "
                "into output directory"
            )
        else:
            time_series = pd.read_csv(output_csv)
            logging.info(
                f"The timeseries {output_csv}"
                "already exists and is therefore not calculated again."
            )

        # add "evaluated_period" to simulation_settings.csv
        check_inputs.add_evaluated_period_to_simulation_settings(
            time_series=time_series, mvs_input_directory=mvs_input_directory
        )

        if plot == True:
            plt.plot(
                time_series,
                label=str(row["technology"]) + str(j) + "_" + str(k),
                alpha=0.7,
            )
            plt.legend()

        # calculate area potential
        surface_type_list = [
            "flat_roof",
            "gable_roof",
            "south_facade",
            "east_facade",
            "west_facade",
        ]
        if row["surface_type"] not in surface_type_list:
            raise ValueError(
                "The surface_type in row %s" % i + " in pv_setup.csv"
                " is not valid. Please choose from %s" % surface_type_list
            )
        else:
            area = area_potential.calculate_area_potential(
<<<<<<< HEAD
                population, user_input_directory, surface_type=row["surface_type"]
=======
                storeys, input_directory, surface_type=row["surface_type"]
>>>>>>> 7a9f4bf3
            )

        # calculate nominal value of the powerplant
        nominal_value = nominal_values_pv(
            technology=row["technology"],
            area=area,
            surface_azimuth=j,
            surface_tilt=k,
            psi_type=psi_type,
            normalization="NINT",
        )
        # save the file name of the time series and the nominal value to
        # mvs_inputs/elements/csv/energyProduction.csv
        check_inputs.add_parameters_to_energy_production_file(
            technology=row["technology"],
            ts_filename=ts_csv,
            nominal_value=nominal_value,
            mvs_input_directory=mvs_input_directory,
        )
    if plot == True:
        plt.show()


def get_optimal_pv_angle(lat):

    """
    Calculates the optimal tilt angle depending on the latitude.

    e.G. about 27° to 34° from ground in Germany.
    The pvlib uses tilt angles horizontal=90° and up=0°. Therefore 90° minus
    the angle from the horizontal.

    Parameters
    ---------
    lat: float
        latitude

    Returns
    -------
    int
        rounded angle for surface tilt

    """
    return round(lat - 15)


def set_up_system(technology, surface_azimuth, surface_tilt):

    """
    Sets up pvlibPVSystems.

    Initializes the pvlib.PVSystem for the given type of technology and returns
    the system and the module parameters as a dictionary.


    Parameters
    ----------
    technology: str
        possible technologies are: si, cpv or psi
    surface_azimuth: float
        surface azimuth of the module
    surface_tilt: float
        surface tilt of the module

    Returns
    -------
    PVSystem: :pandas:`pandas.Series<series>`
        Initialized PV system and module parameters.
    """

    if technology == "si":

        sandia_modules = pvlib.pvsystem.retrieve_sam("cecmod")
        sandia_module = sandia_modules["Aleo_Solar_S59y280"]
        cec_inverters = pvlib.pvsystem.retrieve_sam("cecinverter")
        cec_inverter = cec_inverters["ABB__MICRO_0_25_I_OUTD_US_208__208V_"]
        system = PVSystem(
            surface_tilt=surface_tilt,
            surface_azimuth=surface_azimuth,
            module_parameters=sandia_module,
            inverter_parameters=cec_inverter,
        )

        return system, sandia_module

    elif technology == "cpv":

        logging.debug("cpv module parameters are loaded from pvcompare/cpv/inputs.py")
        mod_params_cpv = pvcompare.cpv.inputs.mod_params_cpv
        mod_params_flatplate = pvcompare.cpv.inputs.mod_params_flatplate

        static_hybrid_sys = cpvlib.StaticHybridSystem(
            surface_tilt=surface_tilt,
            surface_azimuth=surface_azimuth,
            module_cpv=None,
            module_flatplate=None,
            module_parameters_cpv=mod_params_cpv,
            module_parameters_flatplate=mod_params_flatplate,
            modules_per_string=1,
            strings_per_inverter=1,
            inverter=None,
            inverter_parameters=None,
            racking_model="insulated",
            losses_parameters=None,
            name=None,
        )

        return (static_hybrid_sys, mod_params_cpv, mod_params_flatplate)

    elif technology == "psi":
        pass
    else:
        logging.warning(
            f"{technology} is not in technologies. Please chose si, cpv or psi."
        )


def create_si_time_series(
    lat, lon, weather, surface_azimuth, surface_tilt, normalization
):

    """
    Calculates feed-in time series for a silicon PV module.

    The cpv time series is created for a given weather data frame, at a given
    orientation for the flat plate module 'Canadian_Solar_CS5P_220M___2009_'.
    If `normalization`is not None the time
    series is normalized according to the normalization method


    Parameters
    ----------
    lat: float
        latitude
    lon: float
        longitude
    weather: :pandas:`pandas.DataFrame<frame>`
    surface_azimuth: float
        surface azimuth of the modules
    surface_tilt: float
        surface tilt of the modules
    normalization: str
        "NSTC": Normalize by reference p_mp
        "NRWC": Normalize by realworld p_mp
        None: no normalization

    Returns
    -------
    :pandas:`pandas.Series<series>`
    """

    system, module_parameters = set_up_system(
        technology="si", surface_azimuth=surface_azimuth, surface_tilt=surface_tilt
    )
    location = Location(latitude=lat, longitude=lon)

    mc = ModelChain(
        system,
        location,
        orientation_strategy=None,
        aoi_model="ashrae",
        spectral_model="first_solar",
        temperature_model="sapm",
        losses_model="pvwatts",
    )

    mc.run_model(weather=weather)
    output = mc.dc
    if normalization is None:
        logging.info("Absolute si time series is calculated in kW.")
        return output["p_mp"] / 1000
    else:
        if normalization == "NINT":
            logging.warning(
                "The normalization option NINT should not be used "
                "to normalize timeseries. Please use a different "
                "option."
            )
        logging.info("Normalized SI time series is calculated in kW/kWp.")
        peak = get_peak(
            technology="si",
            normalization=normalization,
            module_parameters_1=module_parameters,
            module_parameters_2=None,
        )
        return (output["p_mp"] / peak).clip(0)


def create_cpv_time_series(
    lat, lon, weather, surface_azimuth, surface_tilt, normalization
):
    """
    Creates power time series of a CPV module.

    The CPV time series is created for a given weather data frame (`weather`)
    for the INSOLIGHT CPV module. If `normalization`is not None the time
    series is normalized according to the normalization method


    Parameters
    ----------
    lat : float
        Latitude of the location for which the time series is calculated.
    lon : float
        Longitude of the location for which the time series is calculated.
    weather : :pandas:`pandas.DataFrame<frame>`
        DataFrame with time series for temperature `temp_air` in C°, wind speed
        `wind_speed` in m/s, `dni`, `dhi` and `ghi` in W/m²
    surface_azimuth : float
        Surface azimuth of the modules (180° for south, 270° for west, etc.).
    surface_tilt: float
        Surface tilt of the modules. (horizontal=90° and vertical=0°)
    normalization: str
        "NSTC": Normalize by reference p_mp
        "NRWC": Normalize by realworld p_mp
        None: no normalization

    Returns
    -------
    :pandas:`pandas.Series<series>`
        Power output of CPV module in W.

    """

    system, mod_params_cpv, mod_params_flatplate = set_up_system(
        technology="cpv", surface_azimuth=surface_azimuth, surface_tilt=surface_tilt
    )

    if normalization is None:
        logging.info("Absolute CPV time series is calculated in kW.")
        return (
            apply_cpvlib_StaticHybridSystem.create_cpv_time_series(
                lat, lon, weather, surface_azimuth, surface_tilt
            )
            / 1000
        )

    else:

        if normalization == "NINT":
            logging.warning(
                "The normalization option NINT should not be used "
                "to normalize timeseries. Please use a different "
                "option."
            )
        logging.info("Normalized CPV time series is calculated in kW/kWp.")
        peak = get_peak(
            technology="cpv",
            normalization=normalization,
            module_parameters_1=mod_params_cpv,
            module_parameters_2=mod_params_flatplate,
        )
        return (
            apply_cpvlib_StaticHybridSystem.create_cpv_time_series(
                lat, lon, weather, surface_azimuth, surface_tilt
            )
            / peak
        ).clip(0)


def create_psi_time_series(
    lat,
    lon,
    year,
    surface_azimuth,
    surface_tilt,
    weather,
    normalization,
    psi_type="Chen",
):

    """
    Creates power time series of a Perovskite-Silicone module.

    The PSI time series is created for a given weather data frame
    (`weather`). If `normalization`is not None the time
    series is normalized according to the normalization method.


    Parameters
    ----------
    lat : float
        Latitude of the location for which the time series is calculated.
    lon : float
        Longitude of the location for which the time series is calculated.
    weather : :pandas:`pandas.DataFrame<frame>`
        DataFrame with time series for temperature `temp_air` in C°, wind speed
        `wind_speed` in m/s, `dni`, `dhi` and `ghi` in W/m^2
    surface_azimuth : float
        Surface azimuth of the modules (180° for south, 270° for west, etc.).
    surface_tilt: float
        Surface tilt of the modules. (horizontal=90° and vertical=0°)
    psi_type  : str
        Defines the type of module of which the time series is calculated.
        Options: "Korte", "Chen"
    normalization: str
        "NSTC": Normalize by reference p_mp
        "NRWC": Normalize by realworld p_mp
        None: no normalization

    Returns
    -------
    :pandas:`pandas.Series<series>`
        Power output of PSI module in W (if parameter `normalized` is False) or todo check unit.
        normalized power output of CPV module (if parameter `normalized` is
        False).

    """
    atmos_data = weather[
        ["ghi", "dhi", "dni", "wind_speed", "temp_air", "precipitable_water"]
    ]
    number_rows = atmos_data["ghi"].count()

    if normalization is None:
        logging.info("Absolute PSI time series is calculated in kW.")
        return (
            pvcompare.perosi.perosi.create_pero_si_timeseries(
                year,
                lat,
                lon,
                surface_azimuth,
                surface_tilt,
                atmos_data=atmos_data,
                number_hours=number_rows,
                psi_type=psi_type,
            )
            / 1000
        )
    else:
        if normalization == "NINT":
            logging.warning(
                "The normalization option NINT should not be used "
                "to normalize timeseries. Please use a different "
                "option."
            )
        logging.info("Normalized CPV time series is calculated in kW/kWp.")
        if psi_type == "Korte":
            import pvcompare.perosi.data.cell_parameters_korte_pero as param1
            import pvcompare.perosi.data.cell_parameters_korte_si as param2
        elif psi_type == "Chen":
            import pvcompare.perosi.data.cell_parameters_Chen_2020_4T_pero as param1
            import pvcompare.perosi.data.cell_parameters_Chen_2020_4T_si as param2

        peak = get_peak(
            technology="psi",
            normalization=normalization,
            module_parameters_1=param1,
            module_parameters_2=param2,
        )
        return (
            pvcompare.perosi.perosi.create_pero_si_timeseries(
                year,
                lat,
                lon,
                surface_azimuth,
                surface_tilt,
                atmos_data=atmos_data,
                number_hours=number_rows,
                psi_type=psi_type,
            )
            / peak
        ).clip(0)


def nominal_values_pv(
    technology, area, surface_azimuth, surface_tilt, psi_type, normalization="NINT"
):

    """
    calculates the maximum installed capacity for each pv module.

    The nominal value for each PV technology is constructed by the size of
    the module, its peak power and the total available area. It is given in
    the unit of kWp. The nominal value functions as a limit for the potential
    installed capacity of pv in oemof.

    Parameters
    ----------
    technology: str
        possible values are: si, cpv or psi
    area: float
        total available surface area
    surface_azimuth: float
        surface azimuth of the modules
    surface_tilt: float
        surface tilt of the modules
    normalization: str
        "NSTC": Normalize by reference p_mp
        "NRWC": Normalize by realworld p_mp
        "NINT": Normalize by intended efficiency. This option is only used to
        calculate the nominal value.

    Returns
    -------
    int
        the rounded possible installed capacity for an area
    """

    if technology == "si":
        system, module_parameters = set_up_system(
            technology=technology,
            surface_azimuth=surface_azimuth,
            surface_tilt=surface_tilt,
        )
        peak = get_peak(
            technology,
            normalization=normalization,
            module_parameters_1=module_parameters,
            module_parameters_2=None,
        )
        module_size = module_parameters["A_c"]
        nominal_value = round((area / module_size) * peak) / 1000
    elif technology == "cpv":
        system, mod_params_cpv, mod_params_flatplate = set_up_system(
            technology=technology,
            surface_azimuth=surface_azimuth,
            surface_tilt=surface_tilt,
        )
        peak = get_peak(
            technology,
            normalization=normalization,
            module_parameters_1=mod_params_cpv,
            module_parameters_2=mod_params_flatplate,
        )
        module_size = mod_params_cpv["Area"]
        nominal_value = round((area / module_size) * peak) / 1000
    elif technology == "psi":
        if psi_type == "Korte":
            import pvcompare.perosi.data.cell_parameters_korte_pero as param1
            import pvcompare.perosi.data.cell_parameters_korte_si as param2
        elif psi_type == "Chen":
            import pvcompare.perosi.data.cell_parameters_Chen_2020_4T_pero as param1
            import pvcompare.perosi.data.cell_parameters_Chen_2020_4T_si as param2

        # calculate peak power with 5 % CTM losses nad 5 % cell connection losses
        peak = get_peak(
            technology,
            normalization=normalization,
            module_parameters_1=param1,
            module_parameters_2=param2,
        )
        module_size = param1.A / 10000  # in m^2
        nominal_value = round((area / module_size) * peak) / 1000

    logging.info(
        "The nominal value for %s" % technology
        + " is %s" % nominal_value
        + " kWp for an area of %s" % area
        + " qm."
    )
    return nominal_value


def get_peak(technology, normalization, module_parameters_1, module_parameters_2):
    """
    this function returns the peak value for the given technology and the given
    type of normalization.

    Parameter
    ---------
    technology: str
        "si", "cpv" or "psi"
    normalization: str
        "NSTC": Normalize by reference p_mp
        "NRWC": Normalize by realworld p_mp
        "NINT": Normalize by intended efficiency. This option is only used to
        calculate the nominal value.
        None: no normalization
    module_parameters_1: dict
        module parameters of cell 1 or module
    module_parameters_2: dict
        if technology == si, set parameter to None
    psi_type: str
        "Korte" or "Chen"

    Returns
    --------
    numeric
        peak value used for normalization
    """

    if normalization == "NSTC":
        if technology == "si":
            peak = module_parameters_1["I_mp_ref"] * module_parameters_1["V_mp_ref"]
            return peak
        elif technology == "cpv":
            peak = (module_parameters_1["i_mp"] * module_parameters_1["v_mp"]) + (
                module_parameters_2["i_mp"] * module_parameters_2["v_mp"]
            )
            return peak
        elif technology == "psi":
            # calculate peak power with 10 % CTM losses
            peak = (module_parameters_1.p_mp + module_parameters_1.p_mp) - (
                (module_parameters_2.p_mp + module_parameters_2.p_mp) / 100
            ) * 10
            return peak
    elif normalization == "NRWC":
        return calculate_NRWC_peak(technology=technology)
    elif normalization == "NINT":
        if technology == "si":
            peak = module_parameters_1["I_mp_ref"] * module_parameters_1["V_mp_ref"]
            return peak
        elif technology == "cpv":
            peak = (
                module_parameters_1["Area"]
                * module_parameters_1["intended_efficiency"]
                * 10
            )
            return peak
        elif technology == "psi":
            peak = (
                (module_parameters_1.A / 10000)
                * module_parameters_1.intended_efficiency
                * 10
            )
            return peak


def calculate_NRWC_peak(technology):
    """
    calculates the peak value of a technology under real world conditions.

    Using weather year of Berlin, Germany, 2014 the dataframe is filtered to find
    the timestep where irradiance (poa_global) and cell temperature come
    closest to reference conditions of ghi=1000 W/m and temp_air= 25 °C.
    The p_mp at this timestep is taken as the reference peak value for normalization.

    Parameters
    ---------
    technology: str
        `si`, `cpv` or `psi`
    Returns
    --------
    numeric
        peak value
    """

    irr_ref = 1000
    temp_ref = 25
    lat = 52.52437
    lon = 13.41053
    year = 2014
    surface_tilt = get_optimal_pv_angle(lat=lat)

    static_input_directory = (
        constants.DEFAULT_STATIC_INPUT_DIRECTORY
    )  # todo: übergebe diesen Parameter!!
    weather_file = os.path.join(
        static_input_directory, "weatherdata_52.52437_13.41053_2014.csv"
    )
    if os.path.isfile(weather_file):
        weather = pd.read_csv(weather_file, index_col=0)
    else:
        logging.error(
            f"the weather file {weather_file} does not exist. Please"
            f"make sure the weather file is in {static_input_directory}."
        )
    weather.index = pd.to_datetime(weather.index, utc=True)
    # calculate poa_global for tilted surface
    spa = pvlib.solarposition.spa_python(
        time=weather.index, latitude=lat, longitude=lon
    )
    poa = pvlib.irradiance.get_total_irradiance(
        surface_tilt=surface_tilt,
        surface_azimuth=180,
        solar_zenith=spa["zenith"],
        solar_azimuth=spa["azimuth"],
        dni=weather["dni"],
        ghi=weather["ghi"],
        dhi=weather["dhi"],
    )
    weather["poa_global"] = poa["poa_global"]

    # calculate cell temperature
    weather["cell_temperature"] = pvlib.temperature.pvsyst_cell(
        poa_global=weather["poa_global"],
        temp_air=weather["temp_air"],
        wind_speed=weather["wind_speed"],
    )
    cell_temp = weather["cell_temperature"]
    irrad = weather["poa_global"]

    # filter weather data for poa_global = irr_ref
    # filter weather data for temperature = temp_ref
    peak_irr = weather.iloc[(weather["poa_global"] - irr_ref).abs().argsort()[:2]]
    peak_hour = peak_irr.iloc[
        (peak_irr["cell_temperature"] - temp_ref).abs().argsort()[:1]
    ]

    if technology == "si":

        timeseries = create_si_time_series(
            lat=lat,
            lon=lon,
            weather=peak_hour,
            surface_azimuth=180,
            surface_tilt=surface_tilt,
            normalization=None,
        )

    elif technology == "cpv":
        timeseries = create_cpv_time_series(
            lat=lat,
            lon=lon,
            weather=peak_hour,
            surface_azimuth=180,
            surface_tilt=surface_tilt,
            normalization=None,
        )

    elif technology == "psi":
        timeseries = create_psi_time_series(
            lat=lat,
            lon=lon,
            weather=peak_hour,
            surface_azimuth=180,
            surface_tilt=surface_tilt,
            normalization=None,
            psi_type="Chen",
            year=year,
        )

    logging.info(
        f"The timeseries of technology {technology} is normalized with"
        f"a peak power of {timeseries[0]} kW at reference conditions of"
        f"poa_global: {irrad} and cell_temp: {cell_temp} ."
    )
    # return peak power in Watts
    return timeseries[0] * 1000


if __name__ == "__main__":

    peak = calculate_NRWC_peak(technology="psi")
    print(peak)<|MERGE_RESOLUTION|>--- conflicted
+++ resolved
@@ -127,6 +127,10 @@
             "The file pv_setup does not contain all required columns"
             "surface_azimuth, surface_tilt and technology."
         )
+
+    # check if mvs_input/energyProduction.csv contains all power plants
+    check_inputs.check_mvs_energy_production_file(pv_setup, mvs_input_directory)
+
     #  define time series directory
     if mvs_input_directory is None:
         mvs_input_directory = constants.DEFAULT_MVS_INPUT_DIRECTORY
@@ -229,11 +233,7 @@
             )
         else:
             area = area_potential.calculate_area_potential(
-<<<<<<< HEAD
-                population, user_input_directory, surface_type=row["surface_type"]
-=======
-                storeys, input_directory, surface_type=row["surface_type"]
->>>>>>> 7a9f4bf3
+                storeys, user_input_directory, surface_type=row["surface_type"]
             )
 
         # calculate nominal value of the powerplant
