--- conflicted
+++ resolved
@@ -102,15 +102,10 @@
 
     # empty output folder
     if mvs_input_directory is None:
-<<<<<<< HEAD
-        mvs_input_directory = DEFAULT_MVS_INPUT_DIRECTORY
-    time_series_directory = os.path.join(mvs_input_directory, "time_series")
-=======
         mvs_input_directory = constants.DEFAULT_MVS_INPUT_DIRECTORY
     time_series_directory = os.path.join(
-        constants.DEFAULT_MVS_INPUT_DIRECTORY, "time_series"
-    )
->>>>>>> c1e9b67d
+        constants.mvs_input_directory, "time_series"
+    )
     files = glob.glob(os.path.join(time_series_directory, "*"))
     for f in files:
         os.remove(f)
