"""
This module is designed for the use with the pvlib.

The weather data set has to be a DataFrame with the following columns:

pvlib:
 * ghi - global horizontal irradiation [W/m2]
 * dni - direct normal irradiation [W/m2]
 * dhi - diffuse horizontal irradiation [W/m2]
 * temp_air - ambient temperature [°C]
 * wind_speed - wind speed [m/s]
"""

from pvlib.location import Location
import pvlib.atmosphere
from pvlib.pvsystem import PVSystem
from pvlib.modelchain import ModelChain
import pandas as pd
import os
import pvlib
import glob
import logging
import sys

try:
    import matplotlib.pyplot as plt
except ImportError:
    plt = None

import cpvtopvlib.cpvsystem as cpv
import greco_technologies.cpv.hybrid
import greco_technologies.cpv.inputs
from pvcompare import area_potential

log_format = '%(asctime)s %(levelname)s %(filename)s:%(lineno)d %(message)s'
logging.basicConfig(stream=sys.stdout, level=logging.DEBUG, format=log_format)

#import INS_CPV as ins

def create_pv_components(lat, lon, weather, population, pv_setup=None, plot=True,
                         input_directory=None, output_directory=None,
<<<<<<< HEAD
                         directory_energy_production=None):
    #todo: take nominal value and area potential to different function?
    """
    Reads pv_setup.csv; for each surface_type listed in pv_setup,
    one PV timeseries is created with regard to the technology and its
    orientation. All timeseries are normalized to the peak power of the
    module unsed and stored as csv files in ./data/mvs_inputs/sequences/pv.
    Further the area potential of the surface_type with regard to the building
    parameters defined in building_parameters.csv is calculated and the
    maximum installed capacity (nominal value) is calculated. Both parameters
    are stored into ./data/mvs_inputs/elements/csv/energyProduction.csv
=======
                         mvs_input_directory=None):
    """
    This module is designed for the use with the pvlib.

    The weather data set has to be a DataFrame with the following columns:

    pvlib:
     * ghi - global horizontal irradiation [W/m2]
     * dni - direct normal irradiation [W/m2]
     * dhi - diffuse horizontal irradiation [W/m2]
     * temp_air - ambient temperature [°C]
     * wind_speed - wind speed [m/s]

    For each building surface listed in PV_setup, one PV timeseries is
    created with regard to the technology and its orientation used on this
    building surface. All timeseries are normalized to the peak power of the
    module unsed and stored as csv files in ./data/...
>>>>>>> badaf70b

    Parameters
    ----------
    lat: float
        latitude
    lon: float
        longitude
    population: num
        population
    pv_setup: dict
        with collumns: surface_type, technology, surface_azimuth, surface_tilt
        a tilt of 0 resembles a vertical orientation.
        if pv_setup=None loads example file data/pv/pv_setup.csvS
    plot: boolean
        if true plots created pv timeseries
    input_directory: str
        if None: ./data/inputs/
    output_directory: str
        if None: ./data/mvs_inputs/sequences/pv/
    directory_energy_production: str
        if None: ./data/mvs_inputs/elements/csv/

    Returns
    -------
    None
    """

    if pv_setup is None:
        # read example pv_setup file
        logging.info("loading pv setup conditions from input directory.")

        if input_directory is None:
<<<<<<< HEAD
            input_directory = 'data/inputs/'
        else:
                datapath = os.path.join(input_directory,
                                'pv_setup.csv')
        datapath = os.path.join(input_directory, 'pv_setup.csv')

        pv_setup=pd.read_csv(datapath)
=======
            try:
                datapath = os.path.join(os.path.dirname(__file__),
                                        'data/inputs/PV_setup.csv')
            except:
                logging.error("input file data/inputs/PV_setup.csv does not "
                              "exist.")
        else:
            try:
                datapath = os.path.join(input_directory, 'PV_setup.csv')
            except:
                logging.error("input file %s " % input_directory +
                              "/PV_setup.csv does not exist.")
        PV_setup=pd.read_csv(datapath)
>>>>>>> badaf70b
        logging.info("setup conditions successfully loaded.")

    #empty output folder
    if output_directory is None:
        try:
            output_directory='data/mvs_inputs/sequences/pv/'
        except:
            logging.error("default output directory %s" % output_directory +
                          "cannot be found.")
    files = glob.glob(os.path.join(output_directory, "*"))

    for f in files:
        os.remove(f)

    #check if all three required columns are in pv_setup
    if not all([item in pv_setup.columns for item in ['surface_type',
                                                      'surface_azimuth',
                                                      'surface_tilt',
                                                      'technology']]):
        logging.error("The file pv_setup does not contain all required columns"
                      "surface_azimuth, surface_tilt and technology.")

    #check if mvs_input/energyProduction.csv contains all powerplants
    check_mvs_energy_production_file(pv_setup, directory_energy_production)
    # parse through pv_setup file and create timeseries for each technology
    for i, row in pv_setup.iterrows():
        j = row['surface_azimuth']
        k = row['surface_tilt']
        k = pd.to_numeric(k, errors='ignore')
        if k == "optimal":
            k = get_optimal_pv_angle(lat)
        if row["technology"]=="si":
            timeseries = create_si_timeseries(lat=lat, lon=lon,
                                                         weather=weather,
                                                         surface_azimuth=j,
                                                         surface_tilt=k)
        elif row["technology"]=="cpv":
            timeseries = create_cpv_timeseries(lat, lon,
                                                          weather,
                                                          j, k)
        elif row["technology"]=="psi":
            logging.error("The timeseries of psi cannot be calculated "
                          "yet. Please only use cpv or si right now.")
        else:
            logging.error(row["technology"], 'is not in technologies. Please '
                                             'chose si, cpv or psi.')
        # define the name of the output file of the timeseries
        output_csv=os.path.join(output_directory, str(row["technology"]) + '_'
                                + str(j) + '_' + str(k) + '.csv')
        # save timeseries into mvs_inputs
        timeseries.to_csv(output_csv)
        logging.info("%s" %row["technology"] + " timeseries is saved as csv "
                                               "into output directory")
        if plot == True:
            plt.plot(timeseries, label=str(row["technology"]) + str(j) + '_'
                                       + str(k),
                     alpha=0.7)
            plt.legend()
        #calculate area potential
        surface_type_list=['flat_roof', 'gable_roof', 'south_facade',
                           'east_facade', 'west_facade']
        if row['surface_type'] not in surface_type_list:
            logging.error("The surface_type in row %s" %i + " in pv_setup.csv"
                          " is not valid. Please choose from %s"
                          %surface_type_list)
        else:
            area=area_potential.calculate_area_potential(population,
                                                         input_directory,
                                 surface_type=row['surface_type'])

        #calculate nominal value of the powerplant
        nominal_value= nominal_values_pv(technology=row["technology"],
                                         area=area, surface_azimuth=j,
                                         surface_tilt=k)
        # save the file name of the timeseries and the nominal value to
        # mvs_inputs/elements/csv/energyProduction.csv
        add_parameters_to_energy_production_file(pp_number=i+1,
                                               ts_filename=output_csv,
                                               nominal_value=nominal_value, )

    if plot==True:
        plt.show()


def get_optimal_pv_angle(lat):

    """
    Calculates the optimal tilt angle depending on the latitude.

    e.G. about 27° to 34° from ground in Germany.
    The pvlib uses tilt angles horizontal=90° and up=0°. Therefore 90° minus
    the angle from the horizontal.
    """
    return round(lat - 15)


def set_up_system(technology, surface_azimuth, surface_tilt):

    """
    Initializes the pvlib.PVSystem for the given type of technology and returns
    the system and the module parameters as a dictionary.


    Parameters
    ----------
    technology: str
        possible technologies are: si, cpv or psi
    surface_azimuth: : float
        surface azimuth of the module
    surface_tilt: : float
        surface tilt of the module

    Returns
    -------
    PVSystem: pandas.Series
        Initialized PV system and module parameters.
    """

    if technology=="si":

        sandia_modules = pvlib.pvsystem.retrieve_sam('SandiaMod')
        sandia_module = sandia_modules['Canadian_Solar_CS5P_220M___2009_']
        cec_inverters = pvlib.pvsystem.retrieve_sam('cecinverter')
        cec_inverter = cec_inverters['ABB__MICRO_0_25_I_OUTD_US_208__208V_']
        system = PVSystem(surface_tilt=surface_tilt,
                          surface_azimuth=surface_azimuth,
                          module_parameters=sandia_module,
                          inverter_parameters=cec_inverter)

        return system, sandia_module

    if technology=='cpv':

        logging.debug("cpv module parameters are loaded from "
                      "greco_technologies/inputs.py")
        module_params=greco_technologies.cpv.inputs.create_ins_dict()

        cpv_sys = cpv.StaticCPVSystem(surface_tilt=surface_tilt,
                                      surface_azimuth=surface_azimuth,
                                      module=None,
                                      module_parameters=module_params,
                                      modules_per_string=1,
                                      strings_per_inverter=1,
                                      inverter=None, inverter_parameters=None,
                                      racking_model='insulated',
                                      losses_parameters=None, name=None)

        return cpv_sys, module_params

    if technology=='psi':
        logging.error('The nominal value for psi cannot be calculated yet.')
        pass

    else:
        logging.warning(technology, 'is not in technologies. Please chose si, '
                        'cpv or psi.')


def create_si_timeseries(lat, lon, weather, surface_azimuth,
                                    surface_tilt, normalized=True):

    r"""The cpv timeseries is created for a given weather dataframe, at a given
    orientation for the flat plate module 'Canadian_Solar_CS5P_220M___2009_'.
     The time series is normalized by the peak power of the module.

    Parameters
    ----------
    lat: float
        latitude
    lon: float
        longitude
    weather: pd.DataFrame
    surface_azimuth: float
        surface azimuth of the modules
    surface_tilt: float
        surface tilt of the modules
    normalized: boolean

    Returns
    -------
    pd.DataFrame
    """

    system, module_parameters=set_up_system(technology="si",
                                            surface_azimuth=surface_azimuth,
                                            surface_tilt=surface_tilt)
    location=Location(latitude=lat, longitude=lon)

    peak = module_parameters['Impo'] * module_parameters['Vmpo']

    mc = ModelChain(system, location, orientation_strategy=None,
                    aoi_model='sapm', spectral_model='sapm')
    mc.run_model(times=weather.index, weather=weather)
    output=mc.dc
    if normalized==True:
        logging.info("normalized si timeseries is calculated.")
        return (output['p_mp']/peak).clip(0)
    else:
        logging.info("si timeseries is calculated without normalization.")
        return output['p_mp']


def create_cpv_timeseries(lat, lon, weather, surface_azimuth,
                          surface_tilt, normalized=True):

    """The cpv timeseries is created for a given weather dataframe for the
    INSOLIGHT CPV module. If normalized=True the time series is normalized by
    the peak power of the module.

    Parameters
    ----------
    lat: float
        latitude
    lon: float
        longitude
    weather: pd.DataFrame
    surface_azimuth: float
        surface azimuth of the modules
    surface_tilt: float
        surface tilt of the modules
    normalized: boolean

    Returns
    -------
    pd.DataFrame
    """
    system, module_parameters=set_up_system(technology="cpv",
                                            surface_azimuth=surface_azimuth,
                                            surface_tilt=surface_tilt)

    peak = module_parameters['Impo'] * module_parameters['Vmpo']
    if normalized==True:
        logging.info("normalized cpv timeseries is calculated.")
        return (greco_technologies.cpv.hybrid.create_hybrid_timeseries(
            lat=lat, lon=lon, weather=weather, surface_tilt=25,
            surface_azimuth=180) / peak).clip(0)
    else:
        logging.info("cpv timeseries is calculated without normalization.")
        return greco_technologies.cpv.hybrid.create_hybrid_timeseries(
            lat=lat, lon=lon, weather=weather,
            surface_tilt=25, surface_azimuth=180)


#def create_psi_timeseries(lat, lon, weather, surface_azimuth, surface_tilt):


def nominal_values_pv(technology, area, surface_azimuth, surface_tilt):

    """
    The nominal value for each PV technology is constructed by the size of
    the module, its peak power and the total available area. The nominal value
    functions as a limit for the potential installed capacity of pv in oemof.

    Parameters
    ----------
    technology: str
        possible values are: si, cpv or psi
    area: float
        total available surface area
    surface_azimuth: float
        surface azimuth of the modules
    surface_tilt: float
        surface tilt of the modules

    Returns
    -------
    int
        the rounded possible installed capacity for an area
    """

    system, module_parameters = set_up_system(technology=technology,
                                              surface_azimuth=surface_azimuth,
                                              surface_tilt=surface_tilt)

    peak=module_parameters['Impo']*module_parameters['Vmpo']
    module_size= module_parameters['Area']
    nominal_value=round(area/module_size*peak)/1000
    logging.info('The nominal value for %s' %type + " is %s" %nominal_value +
                " kWp for an area of %s" %area + " qm.")
    return nominal_value


def check_mvs_energy_production_file(pv_setup, directory_energy_production=None,
                               overwrite=True):
    """
    This function compares the number of powerplants in
    data/mvs_inputs/elements/csv/energyProduction.csv with the number of rows
    in pv_setup.csv. If the number differs and overwrite=True, a new
    energyProduction.csv file is created with the correct number of columns and
    default values. The old file is overwritten. If overwrite=False, the
    process throws an error.


    Parameters
    ----------
    pv_setup: dict
    directory_energy_production: str
    overwrite: boolean

    Returns
    ---------
    None
    """



    if directory_energy_production==None:
        directory_energy_production= os.path.join(os.path.dirname(__file__),
                                          "data/mvs_inputs/elements/csv/")
    energy_production_filename= os.path.join(directory_energy_production,
                                            "energyProduction.csv")
    if os.path.isfile(energy_production_filename):
        energy_production = pd.read_csv(energy_production_filename,
                                        index_col=0)

        if len(energy_production.columns) - 1 == len(pv_setup.index):
            logging.info(
                "mvs_input file energyProduction.csv contains the correct"
                "number of pv powerplants.")
        elif overwrite == False:
            logging.error(
                "The number of pv powerplants in energyProduction.csv"
                " differs from the number of powerplants listed in "
                "pv_setup.csv. Please check energyProduction.csv or "
                "allow overwrite=True to have energyProduction.csv "
                "set up automatically with default values. ")
        else:
            logging.warning(
                "The number of pv powerplants in energyProduction.csv"
                " differs from the number of powerplants listed in "
                "pv_setup.csv. The file energyProduction.csv will thus "
                "be overwritten and created anew with default values.")
            create_mvs_energy_production_file(pv_setup, energy_production_filename)

    elif overwrite==False:
        logging.error("The file %s" %energy_production_filename + "does not"
                      "exist. Please create energyProduction.csv or "
                      "allow overwrite=True to have energyProduction.csv "
                      "set up automatically with default values.")
    else: logging.warning("The file %s" %energy_production_filename + "does not"
                          "exist. It will thus be created anew with default "
                          "values.")


def create_mvs_energy_production_file(pv_setup, energy_production_filename):

    """
    creates a new energyProduction.csv file with the correct number of pv
    powerplants as defined in pv_setup.py and saves it into ./data/mvs_inputs/
    elements/csv/energyProduction.csv

    Parameters
    ----------
    pv_setup: dict
    energy_production_filename: str

    Returns
    ---------
    None
    """
    #hardcoded list of parameters
    data = {'index': ["age_installed",
                    "capex_fix",
                    "capex_var",
                    "file_name",
                    "installedCap",
                    "label",
                    "lifetime",
                    "opex_fix",
                    "opex_var",
                    "optimizeCap",
                    "outflow_direction",
                    "type_oemof",
                    "unit",
                    "energyVector"],
            'unit': ['year',
                    'currency',
                    'currency/unit',
                    'str',
                    'kWp',
                    'str',
                    'year',
                    'currency/unit/year',
                    'currency/kWh',
                    'bool',
                    'str',
                    'str',
                    'str',
                    'str',
                    ]}
    df = pd.DataFrame(data, columns=['index', 'unit'])
    df.set_index('index', inplace=True)
    for i, row in pv_setup.iterrows():
        #hardcoded default parameters
        pp=['0',
                '10000',
                '7200',
                '0',
                '0',
                'PV plant (mono)',
                '30',
                '80',
                '0',
                'True',
                'PV plant (mono)',
                'source',
                'kWp',
                'Electricity']
        df['pv_plant_0' + str(i+1)] = pp

    df.to_csv(energy_production_filename)


def add_parameters_to_energy_production_file(pp_number, ts_filename,
                                            nominal_value,
                                            directory_energy_production=None):

    """
    enters the calculated installedCap and file_name parameters of one
    pv-powerplant in energyProduction.csv

    :param pp_number: int
        number of powerplants / columns in pv_setup
    :param ts_filename: str
        file name of the pv timeseries
    :param nominal_value: float
    :param directory_energy_production: str
    :return: None
    """

    if directory_energy_production==None:
        directory_energy_production= os.path.join(os.path.dirname(__file__),
                                          "data/mvs_inputs/elements/csv/")
    energy_production_filename= os.path.join(directory_energy_production,
                                            "energyProduction.csv")
    #load energyProduction.csv
    energy_production = pd.read_csv(energy_production_filename, index_col=0)
    #insert parameter values
    energy_production.loc[['installedCap'], ['pv_plant_0' + str(pp_number)]]=\
        nominal_value
    logging.info("The installed capacity of pv_plant_0%s" %pp_number +" has " \
                 "been added to energyProduction.csv.")
    energy_production.loc[['file_name'], ['pv_plant_0' + str(pp_number)]]=\
        ts_filename
    logging.info("The file_name of the time series of pv_plant_0%s" %pp_number
                 +" has been added to energyProduction.csv.")
    #save energyProduction.csv
    energy_production.to_csv(energy_production_filename)







if __name__ == '__main__':

    filename = os.path.abspath('/home/local/RL-INSTITUT/inia.steinbach/Dokumente/greco-project/pvcompare/pvcompare/data/ERA5_example_data_pvlib.csv')
    weather_df = pd.read_csv(filename, index_col=0,
                             date_parser=lambda idx: pd.to_datetime(idx,
                                                                    utc=True))
    weather_df.index = pd.to_datetime(weather_df.index).tz_convert(
        'Europe/Berlin')
    weather_df['dni']=weather_df['ghi']-weather_df['dhi']

    create_pv_components(lat=40.3, lon=5.4, weather=weather_df, pv_setup=None,
                         population=48000)
    #
    # optimal_tilt=get_optimal_pv_angle(lat=40.3)
    # nominal_value_pv=nominal_values_pv(type='si', area=1323,
    #                                    surface_azimuth=180,
    #                                    surface_tilt=optimal_tilt)
    #
    # nominal_value_cpv = nominal_values_pv(type='cpv', area=1323,
    #                                       surface_azimuth=180,
    #                                       surface_tilt=optimal_tilt)
    #
    # print('nominal value SI in MW:', nominal_value_pv)
    # print('nominal value CPV in MW:', nominal_value_cpv)
<|MERGE_RESOLUTION|>--- conflicted
+++ resolved
@@ -39,7 +39,6 @@
 
 def create_pv_components(lat, lon, weather, population, pv_setup=None, plot=True,
                          input_directory=None, output_directory=None,
-<<<<<<< HEAD
                          directory_energy_production=None):
     #todo: take nominal value and area potential to different function?
     """
@@ -51,25 +50,6 @@
     parameters defined in building_parameters.csv is calculated and the
     maximum installed capacity (nominal value) is calculated. Both parameters
     are stored into ./data/mvs_inputs/elements/csv/energyProduction.csv
-=======
-                         mvs_input_directory=None):
-    """
-    This module is designed for the use with the pvlib.
-
-    The weather data set has to be a DataFrame with the following columns:
-
-    pvlib:
-     * ghi - global horizontal irradiation [W/m2]
-     * dni - direct normal irradiation [W/m2]
-     * dhi - diffuse horizontal irradiation [W/m2]
-     * temp_air - ambient temperature [°C]
-     * wind_speed - wind speed [m/s]
-
-    For each building surface listed in PV_setup, one PV timeseries is
-    created with regard to the technology and its orientation used on this
-    building surface. All timeseries are normalized to the peak power of the
-    module unsed and stored as csv files in ./data/...
->>>>>>> badaf70b
 
     Parameters
     ----------
@@ -102,29 +82,14 @@
         logging.info("loading pv setup conditions from input directory.")
 
         if input_directory is None:
-<<<<<<< HEAD
             input_directory = 'data/inputs/'
         else:
+         
                 datapath = os.path.join(input_directory,
                                 'pv_setup.csv')
         datapath = os.path.join(input_directory, 'pv_setup.csv')
 
         pv_setup=pd.read_csv(datapath)
-=======
-            try:
-                datapath = os.path.join(os.path.dirname(__file__),
-                                        'data/inputs/PV_setup.csv')
-            except:
-                logging.error("input file data/inputs/PV_setup.csv does not "
-                              "exist.")
-        else:
-            try:
-                datapath = os.path.join(input_directory, 'PV_setup.csv')
-            except:
-                logging.error("input file %s " % input_directory +
-                              "/PV_setup.csv does not exist.")
-        PV_setup=pd.read_csv(datapath)
->>>>>>> badaf70b
         logging.info("setup conditions successfully loaded.")
 
     #empty output folder
