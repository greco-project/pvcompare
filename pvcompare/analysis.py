--- conflicted
+++ resolved
@@ -274,13 +274,8 @@
     logging.info("starting postprocessing KPI")
     postprocessing_kpi(
         scenario_name=scenario_name,
-<<<<<<< HEAD
         outputs_directory=outputs_directory,
         variable_name=loop_type,
-=======
-        variable_name=loop_type,
-        outputs_directory=outputs_directory,
->>>>>>> 22f08896
     )
 
 
@@ -527,13 +522,8 @@
     logging.info("starting postprocessing KPI")
     postprocessing_kpi(
         scenario_name=scenario_name,
-<<<<<<< HEAD
-        outputs_directory=outputs_directory,
-        variable_name=variable_name,
-=======
         variable_name=variable_name,
         outputs_directory=outputs_directory,
->>>>>>> 22f08896
     )
 
 
@@ -638,7 +628,7 @@
 if __name__ == "__main__":
     latitude = 52.5243700
     longitude = 13.4105300
-    years = [2011, 2015]  # a year between 2011-2013!!!
+    years = [2011]  # a year between 2011-2013!!!
     storeys = 5
     country = "Germany"
     scenario_name = "Scenario_A2"
@@ -684,41 +674,5 @@
     #     user_inputs_mvs_directory=None,
     #     scenario_name=scenario_name,
     # )
-
-    # plot_all_flows(
-    #     scenario_name=scenario_name,
-    #     month=None,
-    #     calendar_week=None,
-    #     weekday=5,
-    #     timeseries_directory=os.path.join(
-    #         constants.DEFAULT_OUTPUTS_DIRECTORY,
-    #         scenario_name,
-    #         "mvs_outputs_loop_hp_temp_15",
-    #     ),
-    # )
-
-    # scenario_dict = {"Scenario_A3": "psi", "Scenario_A5": "cpv", "Scenario_A7": "Basis"} # Basis scenarios need to be called "Basis"
-    # plot_kpi_loop(
-    #     scenario_dict=scenario_dict,
-    #     variable_name="specific_costs", #specific_costs
-    #     kpi=[
-    #         "Installed capacity PV",
-    #         "LCOE PV",
-    #         "Total costs PV",
-    #         "Total annual production",
-    #         "Degree of NZE",
-    #     ],
-    # )
     #
-    # compare_weather_years(
-    #     latitude=latitude,
-    #     longitude=longitude,
-    #     country=country,
-    #     static_inputs_directory=None,
-    # )
-
-    postprocessing_kpi(
-        scenario_name="Scenario_A7_test",
-        variable_name="technology",
-        outputs_directory=None,
-    )+    # postprocessing_kpi(scenario_name="Scenario_A9", outputs_directory=None)