--- conflicted
+++ resolved
@@ -238,19 +238,13 @@
 
 if __name__ == "__main__":
 
-    latitude = None  # Madrid: 40.416775 # berlin: 52.5243700 oslo: 59.9127300 athens: 37.983810, Paris: 48.864716
-
-    longitude = None  # M: -3.703790 # berlin 13.4105300 oslo:10.7460900 	athens: 23.727539, paris: 2.349014
+    latitude = 52.5243700  # Madrid: 40.416775 # berlin: 52.5243700 oslo: 59.9127300 athens: 37.983810, Paris: 48.864716
+
+    longitude = 13.4105300  # M: -3.703790 # berlin 13.4105300 oslo:10.7460900 	athens: 23.727539, paris: 2.349014
     year = 2014
-<<<<<<< HEAD
-    population = 48000
-    country = None
-    scenario_name = "Scenario_A1"
-=======
     storeys = 5
     country = "Germany"
     scenario_name = "Scenario_B2"
->>>>>>> 7a9f4bf3
 
     apply_pvcompare(
         latitude=latitude,
