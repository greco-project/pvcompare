# imports
import pandas as pd
import logging
import sys
import os
import pvlib
<<<<<<< HEAD
import multi_vector_simulator.cli as mvs
=======
import mvs_eland as mvs
>>>>>>> a098ae6b

# import feedinlib.era5 as era

# internal imports
from pvcompare import era5
from pvcompare import demand
from pvcompare import pv_feedin
from pvcompare import constants
from pvcompare import heat_pump_and_chiller
from pvcompare import check_inputs


# Reconfiguring the logger here will also affect test running in the PyCharm IDE
log_format = "%(asctime)s %(levelname)s %(filename)s:%(lineno)d %(message)s"
logging.basicConfig(stream=sys.stdout, level=logging.DEBUG, format=log_format)


def main(
    population,
    country=None,
    latitude=None,
    longitude=None,
    year=None,
    input_directory=None,
    mvs_input_directory=None,
    plot=False,
    mvs_output_directory=None,
    pv_setup=None,
):

    """
    loads weather data for the given year and location, calculates pv feedin
    timeseries as well as the nominal values /installation capacities based on
    the building parameters.

    :param latitude: num
    :param longitude: num
    :param year: str
    :return:
    """

    if input_directory == None:
        input_directory = constants.DEFAULT_INPUT_DIRECTORY
    if mvs_input_directory == None:
        mvs_input_directory = constants.DEFAULT_MVS_INPUT_DIRECTORY

    if all([latitude, longitude, country, year]) == False:
        check_inputs.add_project_data(
            mvs_input_directory, latitude, longitude, country, year
        )
    check_inputs.add_electricity_price()

    # todo: scpecify country automatically by lat/lon

    # if era5 import works this line can be used
    # weather= era5.load_era5_weatherdata(lat=latitude, lon=longitude, year=year)

    #  otherwise this example weather data for one year (2014) can be used for now
    weather = pd.read_csv("./data/inputs/weatherdata.csv", index_col=0)
    weather.index = pd.to_datetime(weather.index)
    spa = pvlib.solarposition.spa_python(
        time=weather.index, latitude=latitude, longitude=longitude
    )
    weather["dni"] = pvlib.irradiance.dirint(
        weather["ghi"], solar_zenith=spa["zenith"], times=weather.index
    )

    pv_feedin.create_pv_components(
        lat=latitude,
        lon=longitude,
        weather=weather,
        population=population,
        pv_setup=pv_setup,
        plot=plot,
        input_directory=input_directory,
        mvs_input_directory=mvs_input_directory,
        year=year,
    )

    # add sector coupling in case heat pump or chiller exists in energyConversion.csv
    # note: chiller was not tested, yet.
    heat_pump_and_chiller.add_sector_coupling(
        mvs_input_directory=mvs_input_directory,
        input_directory=input_directory,
        weather=weather,
        lat=latitude,
        lon=longitude,
    )

    demand.calculate_load_profiles(
        country=country,
        population=population,
        year=year,
        input_directory=input_directory,
        mvs_input_directory=mvs_input_directory,
        weather=weather,
    )


def apply_mvs(mvs_input_directory, mvs_output_directory):

    if mvs_input_directory == None:
        mvs_input_directory = constants.DEFAULT_MVS_INPUT_DIRECTORY
    if mvs_output_directory == None:
        mvs_output_directory = constants.DEFAULT_MVS_OUTPUT_DIRECTORY

    mvs.main(
        path_input_folder=mvs_input_directory,
        path_output_folder=mvs_output_directory,
        input_type="csv",
        overwrite=True,
        save_png=True,  # save network graph
    )


if __name__ == "__main__":

    latitude = 45.641603
    longitude = 5.875387
    year = 2013
    population = 48000
    country = "Spain"

    main(
        latitude=latitude,
        longitude=longitude,
        year=year,
        population=population,
        country=country,
    )
    apply_mvs(mvs_input_directory=None, mvs_output_directory=None)<|MERGE_RESOLUTION|>--- conflicted
+++ resolved
@@ -4,11 +4,7 @@
 import sys
 import os
 import pvlib
-<<<<<<< HEAD
 import multi_vector_simulator.cli as mvs
-=======
-import mvs_eland as mvs
->>>>>>> a098ae6b
 
 # import feedinlib.era5 as era
 
@@ -120,7 +116,6 @@
         path_output_folder=mvs_output_directory,
         input_type="csv",
         overwrite=True,
-        save_png=True,  # save network graph
     )
 
 
