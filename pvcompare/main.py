# imports
import pandas as pd
import logging
import sys
import os

import multi_vector_simulator.cli as cli

# internal imports
from pvcompare import era5
from pvcompare import demand
from pvcompare import pv_feedin
from pvcompare import constants
from pvcompare import heat_pump_and_chiller
from pvcompare import check_inputs


# Reconfiguring the logger here will also affect test running in the PyCharm IDE
log_format = "%(asctime)s %(levelname)s %(filename)s:%(lineno)d %(message)s"
logging.basicConfig(stream=sys.stdout, level=logging.DEBUG, format=log_format)


def apply_pvcompare(
    storeys,
    country=None,
    latitude=None,
    longitude=None,
    year=None,
    static_inputs_directory=None,
    user_inputs_pvcompare_directory=None,
    user_inputs_mvs_directory=None,
    collections_mvs_inputs_directory=None,
    plot=False,
    pv_setup=None,
    overwrite_grid_costs=True,
    overwrite_pv_parameters=True,
):
    """
    Runs the main functionalities of pvcompare.

    Loads weather data for the given year and location, calculates pv feed-in time
    series, as well as the nominal values /installation capacities based on the building
    parameters. Additionally, COPs are calculated if a heat pump is added to the energy
    system.

    Parameters
    ----------
    storeys: int
        number of storeys for which the demand is calculated.
    country:
        Country of the location. Default: None.
    latitude: float or None
        Latitude of the location. Default: None.
    longitude: float or None
        Longitude of the location. Default: None.
    year: int
        Year of the simulation. Default: None.
    static_inputs_directory: str or None
        Directory of the pvcompare static inputs. If None,
        `constants.DEFAULT_STCATIC_INPUT_DIRECTORY` is used as static_input_directory.
        Default: None.
    user_inputs_pvcompare_directory: str or None
        If None, `constants.DEFAULT_USER_INPUTS_PVCOMPARE_DIRECTORY` is used
        as user_input_directory.
        Default: None.
    user_inputs_mvs_directory: str or None
        Directory of the mvs inputs; where 'csv_elements/' is located. If None,
        `constants.DEFAULT_USER_INPUTS_MVS_DIRECTORY` is used as mvs_input_directory.
        Default: None.
    plot: bool
        If True, plots of the PV feed-in time series are created in
        :py:func:`~.pv_feedin.create_pv_components`. Default: False.
    pv_setup: dict or None
        Specifies the PV technologies and their installation details used in the
        simulation. The dictionary contains columns: surface_type, technology,
        surface_azimuth, surface_tilt.
        A tilt of 0 resembles a vertical orientation.
        If `pv_setup` is None, it is loaded from the `input_directory/pv_setup.cvs`.
        Default: None.
    overwrite_grid_costs: bool
        Default: True. If True, the energy-price is changed according to the
        country.
    overwrite_pv_parameters: bool
        Default: True. If true, the pv components in energyProduction.csv are
        overwritten with default values from 'data/user_inputs_collection/'
        according to the pv plants defined in 'pv_setup'.

    Returns
    -------
    Saves calculated time series to `timeseries` folder in `mvs_input_directory` and
    updates csv files in `csv_elements` folder.

    """

    if static_inputs_directory == None:
        static_inputs_directory = constants.DEFAULT_STATIC_INPUTS_DIRECTORY
    if user_inputs_pvcompare_directory == None:
        user_inputs_pvcompare_directory = (
            constants.DEFAULT_USER_INPUTS_PVCOMPARE_DIRECTORY
        )
    if user_inputs_mvs_directory == None:
        user_inputs_mvs_directory = constants.DEFAULT_USER_INPUTS_MVS_DIRECTORY

    # add location and year to project data
    (
        latitude,
        longitude,
        country,
        year,
    ) = check_inputs.add_location_and_year_to_project_data(
        user_inputs_mvs_directory,
        static_inputs_directory,
        latitude,
        longitude,
        country,
        year,
    )
    # add electroicity price specified by country
    if overwrite_grid_costs == True:
        check_inputs.add_electricity_price(
            static_inputs_directory=static_inputs_directory,
            user_inputs_mvs_directory=user_inputs_mvs_directory,
        )

    # check if weather data already exists
    weather_file = os.path.join(
        static_inputs_directory, f"weatherdata_{latitude}_{longitude}_{year}.csv"
    )
    if os.path.isfile(weather_file):
        weather = pd.read_csv(weather_file, index_col=0,)
    else:
        # if era5 import works this line can be used
        weather = era5.load_era5_weatherdata(lat=latitude, lon=longitude, year=year)
        weather.to_csv(weather_file)
    # add datetimeindex
    weather.index = pd.to_datetime(weather.index)

    # check energyProduction.csv file for the correct pv technology
    check_inputs.overwrite_mvs_energy_production_file(
        pv_setup=pv_setup,
        user_inputs_mvs_directory=user_inputs_mvs_directory,
        user_inputs_pvcompare_directory=user_inputs_pvcompare_directory,
        collections_mvs_inputs_directory=collections_mvs_inputs_directory,
        overwrite_pv_parameters=overwrite_pv_parameters,
    )
    pv_feedin.create_pv_components(
        lat=latitude,
        lon=longitude,
        weather=weather,
        storeys=storeys,
        pv_setup=pv_setup,
        plot=plot,
        user_inputs_pvcompare_directory=user_inputs_pvcompare_directory,
        user_inputs_mvs_directory=user_inputs_mvs_directory,
        year=year,
        normalization="NSTC",
    )

    # add sector coupling in case heat pump or chiller exists in energyConversion.csv
    # note: chiller was not tested, yet.
    heat_pump_and_chiller.add_sector_coupling(
        user_inputs_mvs_directory=user_inputs_mvs_directory,
        user_inputs_pvcompare_directory=user_inputs_pvcompare_directory,
        weather=weather,
        lat=latitude,
        lon=longitude,
    )

    demand.calculate_load_profiles(
        country=country,
        lat=latitude,
        lon=longitude,
        storeys=storeys,
        year=year,
        static_inputs_directory=static_inputs_directory,
        user_inputs_pvcompare_directory=user_inputs_pvcompare_directory,
        user_inputs_mvs_directory=user_inputs_mvs_directory,
        weather=weather,
    )


def apply_mvs(
    scenario_name,
    user_inputs_mvs_directory=None,
    outputs_directory=None,
    mvs_output_directory=None,
):
    r"""
    Starts the energy system simulation with MVS and stores results.

    Parameters
    ----------
    scenario_name: str
        Name of the Scenario. The name should follow the scheme:
        "Scenario_A1", "Scenario_A2", "Scenario_B1" etc.
    user_inputs_mvs_directory: str or None
        Directory of the mvs inputs; where 'csv_elements/' is located. If None,
        `constants.DEFAULT_USER_INPUTS_MVS_DIRECTORY` is used as user_inputs_mvs_directory.
        Default: None.
    outputs_directory: str
        Path to output directory.
        Default: constants.DEFAULT_OUTPUTS_DIRECTORY
    mvs_output_directory: str or None
<<<<<<< HEAD
        Directory in which simulation results are stored. If None,
        "output_directory/scenario_name/ is used as mvs_output_directory.
=======
        This parameter should be set to None. It is filled filled in automatically
        according to 'outputs_directory' and 'scenario_name':
        'pvcompare/data/outputs/scenario_name/mvs_output'.
>>>>>>> fe451394
        Default: None.

    Returns
    -------
    Stores simulation results in `mvs_output_directory`.

    """
    if user_inputs_mvs_directory is None:
        user_inputs_mvs_directory = constants.DEFAULT_USER_INPUTS_MVS_DIRECTORY
    if outputs_directory is None:
        outputs_directory = constants.DEFAULT_OUTPUTS_DIRECTORY
    if not os.path.isdir(outputs_directory):
        os.mkdir(outputs_directory)

    scenario_folder = os.path.join(outputs_directory, scenario_name)
    if mvs_output_directory is None:
        mvs_output_directory = os.path.join(scenario_folder, "mvs_outputs")
    # check if output folder exists, if not: create it
    if not os.path.isdir(scenario_folder):
        # create output folder
        os.mkdir(scenario_folder)
    # check if mvs_output_directory already exists. If yes, raise error
    if os.path.isdir(mvs_output_directory):
        raise NameError(
            f"The mvs output directory {mvs_output_directory} "
            f"already exists. Please delete the folder or "
            f"rename 'scenario_name' to create a different scenario "
            f"folder."
        )

    # adapt parameter 'scenario_name' in 'project_data.csv'.
    check_inputs.add_scenario_name_to_project_data(
        user_inputs_mvs_directory, scenario_name
    )

    cli.main(
        overwrite = False,
        pdf_report=False,
        input_type="csv",
        path_input_folder=user_inputs_mvs_directory,
        path_output_folder=mvs_output_directory,
        display_output = "info",
        lp_file_output = False,
    )


if __name__ == "__main__":

    latitude = 52.5243700  # Madrid: 40.416775 # berlin: 52.5243700 oslo: 59.9127300 athens: 37.983810, Paris: 48.864716

    longitude = 13.4105300  # M: -3.703790 # berlin 13.4105300 oslo:10.7460900 	athens: 23.727539, paris: 2.349014
    year = 2014
    storeys = 5
    country = "Germany"
    scenario_name = "Scenario_B2"

    # apply_pvcompare(
    #     latitude=latitude,
    #     longitude=longitude,
    #     year=year,
    #     storeys=storeys,
    #     country=country,
    # )

<<<<<<< HEAD
    apply_mvs(
        scenario_name=scenario_name, outputs_directory=None, user_inputs_mvs_directory=None
    )
=======
    # apply_mvs(
    #     scenario_name=scenario_name, outputs_directory=None, user_inputs_mvs_directory=None
    # )
>>>>>>> fe451394
<|MERGE_RESOLUTION|>--- conflicted
+++ resolved
@@ -4,7 +4,7 @@
 import sys
 import os
 
-import multi_vector_simulator.cli as cli
+import multi_vector_simulator.cli as mvs
 
 # internal imports
 from pvcompare import era5
@@ -201,14 +201,9 @@
         Path to output directory.
         Default: constants.DEFAULT_OUTPUTS_DIRECTORY
     mvs_output_directory: str or None
-<<<<<<< HEAD
-        Directory in which simulation results are stored. If None,
-        "output_directory/scenario_name/ is used as mvs_output_directory.
-=======
         This parameter should be set to None. It is filled filled in automatically
         according to 'outputs_directory' and 'scenario_name':
         'pvcompare/data/outputs/scenario_name/mvs_output'.
->>>>>>> fe451394
         Default: None.
 
     Returns
@@ -244,14 +239,12 @@
         user_inputs_mvs_directory, scenario_name
     )
 
-    cli.main(
-        overwrite = False,
-        pdf_report=False,
-        input_type="csv",
+    mvs.main(
         path_input_folder=user_inputs_mvs_directory,
         path_output_folder=mvs_output_directory,
-        display_output = "info",
-        lp_file_output = False,
+        input_type="csv",
+        overwrite=True,
+        save_png=True,
     )
 
 
@@ -265,20 +258,14 @@
     country = "Germany"
     scenario_name = "Scenario_B2"
 
-    # apply_pvcompare(
-    #     latitude=latitude,
-    #     longitude=longitude,
-    #     year=year,
-    #     storeys=storeys,
-    #     country=country,
-    # )
-
-<<<<<<< HEAD
-    apply_mvs(
-        scenario_name=scenario_name, outputs_directory=None, user_inputs_mvs_directory=None
-    )
-=======
+    apply_pvcompare(
+        latitude=latitude,
+        longitude=longitude,
+        year=year,
+        storeys=storeys,
+        country=country,
+    )
+
     # apply_mvs(
     #     scenario_name=scenario_name, outputs_directory=None, user_inputs_mvs_directory=None
-    # )
->>>>>>> fe451394
+    # )