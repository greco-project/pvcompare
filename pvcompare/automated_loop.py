--- conflicted
+++ resolved
@@ -140,60 +140,7 @@
     shutil.copy(src_dir, dst_dir)
 
 
-<<<<<<< HEAD
-=======
-def plot_total_costs_from_scalars(variable_name, loop_output_directory=None):
-    """
-    Plots the total costs from the scalars_**.xlsx files in `loop_output_directory` over
-    the changed variable. The plot is saved into `loop_output_directory`.
 
-    Parameters
-    ----------
-    variable_name: str
-        name of the variable that is changed each loop
-    loop_output_directory: str
-        if None then value will be taken from constants.py
-
-    Returns
-    -------
-
-
-    """
-
-    if loop_output_directory == None:
-        loop_output_directory = constants.DEFAULT_LOOP_OUTPUT_DIRECTORY
-    # get all different pv assets
-    energyProduction = pd.read_csv(
-        os.path.join(loop_output_directory, "energyProduction.csv"), index_col=0
-    )
-    energyProduction = energyProduction.drop(["unit"], axis=1)
-    pv_labels = energyProduction.loc["label"].values
-
-    total_costs = pd.DataFrame()
-    # parse through scalars folder and read in all excel sheets
-    for filepath in list(
-        glob.glob(os.path.join(loop_output_directory, "scalars", "*.xlsx"))
-    ):
-        file = pd.read_excel(filepath, header=0, index_col=1)
-        # get the
-        i_split_one = filepath.split("_")[::-1][0]
-        i = i_split_one.split(".")[0]
-        for pv in pv_labels:
-            total_costs.loc[int(i), pv] = file.at[pv, "costs_total"]
-
-    # Plotting
-    total_costs.plot(style=".-")
-    plt.legend(loc="best")
-    plt.title(variable_name)
-    plt.savefig(
-        os.path.join(
-            loop_output_directory, "plot_total_costs_" + str(variable_name) + ".png"
-        )
-    )
-    plt.show()
-
-
->>>>>>> 447a040b
 if __name__ == "__main__":
     latitude = 52.5243700
     longitude = 13.4105300
