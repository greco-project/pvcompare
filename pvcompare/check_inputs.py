--- conflicted
+++ resolved
@@ -271,11 +271,7 @@
     user_inputs_mvs_directory,
     user_inputs_pvcompare_directory,
     overwrite_pv_parameters,
-<<<<<<< HEAD
-    collections_mvs_input_directory,
-=======
     collections_mvs_inputs_directory=None,
->>>>>>> fe451394
 ):
     """
     Inserts default values for PV technologies defined in pv_setup.csv
@@ -299,10 +295,9 @@
     None
     """
     # load pv_setup.csv
-    if pv_setup is None:
-        pv_setup = pd.read_csv(
-            os.path.join(user_inputs_pvcompare_directory, "pv_setup.csv"), index_col=0
-        )
+    pv_setup = pd.read_csv(
+        os.path.join(user_inputs_pvcompare_directory, "pv_setup.csv"), index_col=0
+    )
     technologies = pv_setup["technology"].values
 
     # load mvs user input file
