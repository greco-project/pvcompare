--- conflicted
+++ resolved
@@ -188,7 +188,6 @@
     # save energyProduction.csv
     project_data.to_csv(project_data_filename)
     simulation_settings.to_csv(simulation_settings_filename)
-<<<<<<< HEAD
     return latitude, longitude, country, year
 
 
@@ -270,9 +269,6 @@
             "/csv_elements"
         )
     return electricity_price
-=======
-    return (latitude, longitude, country, year)
->>>>>>> 3c92b368
 
 
 def check_mvs_energy_production_file(
