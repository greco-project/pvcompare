# -*- coding: utf-8 -*-
"""

calculating the available area potential for PV-modules on the rooftop and facades

"""
import pandas as pd
import os
import logging

try:
    import matplotlib.pyplot as plt
except ImportError:
    plt = None


<<<<<<< HEAD
def calculate_area_potential(population, user_input_directory, surface_type):
=======
def calculate_area_potential(storeys, input_directory, surface_type):
>>>>>>> 7a9f4bf3

    """
    Calculates the area potential.

    Calculates the area potential of the rooftop, south and east/west
    facades for a given population.

    Due to shading, the area potential for a flat roof is estimated to be 40%
    of the whole usable roof area.
    For more information see [1].

    [1] https://energieatlas.berlin.de/Energieatlas_Be/Docs/Datendokumentation-Solarkataster_BLN.pdf

    Parameters
    ----------
    population: int
        the population of the district
    user_input_directory: str or None
        Directory of the user inputs. If None,
        `constants.DEFAULT_USER_INPUT_DIRECTORY` is used as user_input_directory.
        Default: None.
    surface_type: str
        possible values: "flat_roof", "gable_roof", "east_facade",
        "west_facade" or "south_facade"

    Returns
    --------
    int
        area

    """

    # read building parameters
    logging.info("loading building parameters from building_parameters.csv ")
    data_path = os.path.join(user_input_directory, "building_parameters.csv")

    # load input parameters from building_parameters.csv
    bp = pd.read_csv(data_path, index_col=0)
    bp = bp.T
    population_per_storey = int(bp.iloc[0]["population per storey"])
    number_of_houses = int(bp.iloc[0]["number of houses"])
    floor_area = int(bp.iloc[0]["total storey area"])
    length_south_facade = int(bp.iloc[0]["length south facade"])
    length_east_west_facade = int(bp.iloc[0]["length eastwest facade"])
    hight_per_storey = int(bp.iloc[0]["hight storey"])
    population = storeys * population_per_storey * number_of_houses

    number_houses = population / (population_per_storey * storeys)
    if surface_type == "flat_roof":
        area = floor_area * number_houses * 0.4
    elif surface_type == "gable_roof":
        # the south facing side of the gable roof with 45° elevation equals
        # 70% of the floor area
        area = (floor_area * number_houses / 100) * 70 * 0.4

    else:
        # solar panels are only starting from the fourth storey (see Hachem2014)
        if storeys > 3:
            used_storeys = storeys - 3
            south_facade = (
                length_south_facade * hight_per_storey * used_storeys * number_houses
            )
            if surface_type == "east_facade" or surface_type == "west_facade":
                east_west_facade = (
                    length_east_west_facade
                    * hight_per_storey
                    * 2
                    * used_storeys
                    * number_houses
                )

            # 50 % of the south facade and 80% of the west and east facade can
            # be used
            # due to windows (see Hachem2014)
            if surface_type == "south_facade":
                area = south_facade / 100 * 50
            else:
                area = east_west_facade / 100 * 80
        else:
            area = 0

    logging.info(
        "The area potential has been calculated to be %s " % area
        + " qm for the surface type %s" % surface_type
    )
    return area


if __name__ == "__main__":

    area = calculate_area_potential(
<<<<<<< HEAD
        population=6000,
        user_input_directory="./data/user_inputs/",
        surface_type="flat_roof",
=======
        storeys=5, input_directory="./data/inputs/", surface_type="flat_roof"
>>>>>>> 7a9f4bf3
    )
    print(area)<|MERGE_RESOLUTION|>--- conflicted
+++ resolved
@@ -14,11 +14,7 @@
     plt = None
 
 
-<<<<<<< HEAD
-def calculate_area_potential(population, user_input_directory, surface_type):
-=======
 def calculate_area_potential(storeys, input_directory, surface_type):
->>>>>>> 7a9f4bf3
 
     """
     Calculates the area potential.
@@ -110,12 +106,6 @@
 if __name__ == "__main__":
 
     area = calculate_area_potential(
-<<<<<<< HEAD
-        population=6000,
-        user_input_directory="./data/user_inputs/",
-        surface_type="flat_roof",
-=======
         storeys=5, input_directory="./data/inputs/", surface_type="flat_roof"
->>>>>>> 7a9f4bf3
     )
     print(area)