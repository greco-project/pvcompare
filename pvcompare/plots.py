from pvcompare import check_inputs
import pvcompare.main as main
import pvcompare.constants as constants
import os
import pandas as pd
import shutil
import glob
import matplotlib.pyplot as plt
import matplotlib as mpl
import logging
import numpy as np
import seaborn as sns

sns.set()


def plot_all_flows(
    scenario_name=None,
    outputs_directory=None,
    timeseries_directory=None,
    timeseries_name="timeseries_all_busses.xlsx",
    month=None,
    calendar_week=None,
    weekday=None,
):

    """
    Plots all flows of the energy system for a given period of time.
    Parameters
    ----------
    scenario_name: str
        Name of the Scenario. The name should follow the scheme:
        "Scenario_A1", "Scenario_A2", "Scenario_B1" etc.
    outputs_directory: str or None
        Path to the directory in which the plot should be saved.
        Default: None.
        If None: `outputs_directory = constants.DEFAULT_OUTPUTS_DIRECTORY`
    timeseries_directory: str or None
        Path to the timeseries directory.
        If None: `timeseries_directory = outputs_directory`.
        Default: None.
    timeseries_name: str or None
        Default: timeseries_all_busses.xlsx
    month: int
        Number of month that should be plotted.
        Only fill in a number here, if you want to plot over one month.
        If None: will plot over week, weekday or the whole year. Default: None
    calendar_week: int
        the week (number in calender weeks) that should be plotted.
        Only fill in a number here, if you want to plot over one a week or a weekday.
        if None: will plot over one month or the whole year. Default: None
    weekday: int
        The day of the caldendar_week (from 0-6 with 0 : Monday and 6: Sunday.
        If None: the next greater period is plotted. Default: None
    Returns
    -------
        None
        Saves figure into outputs_directory
    -------
    """
    # check if weekday is a valid day
    if weekday not in range(0, 6, 1):
        logging.error(
            "The weekday is not valid. Please choose a number "
            "between 0-6 with 0:Monaday and 6:Sunday."
        )

    # read timeseries
    # check if scenario is specified or the timeseries directory is given
    if timeseries_directory is None:
        if outputs_directory == None:
            outputs_directory = constants.DEFAULT_OUTPUTS_DIRECTORY
        scenario_folder = os.path.join(outputs_directory, scenario_name)
        if timeseries_directory == None:
            timeseries_directory = os.path.join(scenario_folder, "mvs_outputs")
        if not os.path.isdir(timeseries_directory):
            logging.warning(
                "The timeseries directory does not exist. Please check "
                "the scenario name or specify the timeseries directory."
            )
    df = pd.read_excel(
        os.path.join(timeseries_directory, timeseries_name),
        sheet_name="Electricity bus",
        index_col=0,
    )
    # Converting the index as date
    df.index = pd.to_datetime(df.index)

    # define period for the plot
    if month is None:
        if calendar_week is None:
            period = "year"
            pass
            if weekday is not None:
                logging.error(
                    "If you want to create a plot over one weekday, please "
                    "define a caldendar_week as well. Otherwise set"
                    " weekday to 'None'."
                )
        else:
            if weekday is not None:
                df = df[df.index.week == calendar_week]
                df = df[df.index.weekday == weekday]
                period = "day_" + str(calendar_week) + "_" + str(weekday)
            else:
                df = df[df.index.week == calendar_week]
                period = "caldendar_week_" + str(calendar_week)
    else:
        if calendar_week is not None:
            if weekday is None:
                logging.warning(
                    "You inserted a month and a week. In this case the "
                    "plot will cover one caldendar_week. If you want to plot "
                    "over one month please set the calendar_week to 'None'"
                )
                df = df[df.index.week == calendar_week]
                period = "week_" + str(calendar_week)
            else:
                logging.warning(
                    "You inserted a month, a caldendar_week and a weekday. In this case the "
                    "plot will cover one weekday only. If you want to plot "
                    "over one month please set the caldendar_week and weekday to 'None'"
                )
                df = df[df.index.week == calendar_week]
                df = df[df.index.weekday == weekday]
                period = "day_" + str(calendar_week) + "_" + str(weekday)
        else:
            df = df[df.index.month == month]
            period = "month_" + str(month)

    # plot
    plt.title("All Flows", color="black")
    df.plot().legend(bbox_to_anchor=(1.05, 1), loc=2, borderaxespad=0.0)
    plt.xlabel("time")
    plt.ylabel("kW")

    # save plot into output directory
    plt.savefig(
        os.path.join(timeseries_directory, f"plot_{timeseries_name[:-5]}_{period}.png"),
        bbox_inches="tight",
    )


def plot_lifetime_specificosts_psi(
    scenario_dict, variable_name, outputs_directory, basis_value
):
    """
<<<<<<< HEAD

=======
>>>>>>> 22f08896
    :param scenario_dict:
    :return:
    """
    LCOE = pd.DataFrame()
    INSTCAP = pd.DataFrame()
    TOTALCOSTS = pd.DataFrame()
    for scenario_name in scenario_dict.keys():
        sc_step = scenario_name.split("_")[::-1][0]
        if outputs_directory == None:
            outputs_directory = constants.DEFAULT_OUTPUTS_DIRECTORY
            scenario_folder = os.path.join(outputs_directory, scenario_name)
        else:
            scenario_folder = os.path.join(outputs_directory, scenario_name)
            if not os.path.isdir(scenario_folder):
                logging.warning(f"The scenario folder {scenario_name} does not exist.")
        loop_output_directory = os.path.join(
            scenario_folder, "loop_outputs_" + str(variable_name)
        )
        if not os.path.isdir(loop_output_directory):
            logging.warning(
                f"The loop output folder {loop_output_directory} does not exist. "
                f"Please check the variable_name"
            )
        # parse through scalars folder and read in all excel sheets
        for filepath in list(
            glob.glob(os.path.join(loop_output_directory, "scalars", "*.xlsx"))
        ):

            file_sheet1 = pd.read_excel(
                filepath, header=0, index_col=1, sheet_name="cost_matrix"
            )
            file_sheet2 = pd.read_excel(
                filepath, header=0, index_col=1, sheet_name="scalar_matrix"
            )
            file_sheet3 = pd.read_excel(
                filepath, header=0, index_col=0, sheet_name="scalars"
            )

            # get variable value from filepath
            split_path = filepath.split("_")
            get_step = split_path[::-1][0]
            lt_step = int(get_step.split(".")[0])

            # get LCOE pv and installed capacity
            index = lt_step
            column = str(sc_step)
            #            LCOE.loc[index, "step"] = int(step)
            INSTCAP.loc[index, column] = file_sheet2.at["PV psi", "optimizedAddCap"]
            LCOE.loc[index, column] = file_sheet1.at[
                "PV psi", "levelized_cost_of_energy_of_asset"
            ]
            TOTALCOSTS.loc[index, column] = file_sheet1.at["PV psi", "costs_total"]

    LCOE.sort_index(ascending=False, inplace=True)
    INSTCAP.sort_index(ascending=False, inplace=True)
    TOTALCOSTS.sort_index(ascending=False, inplace=True)
    # select values close to basis value
    basis = pd.DataFrame()
    for column in LCOE.columns:
        value = LCOE[column].iloc[(LCOE[column] - basis_value).abs().argsort()[:1]]
        if value.index[0] is not None:
            basis.loc[column, "lifetime"] = int(value.index[0])

    # plot LCOE
    f, (ax1, ax3) = plt.subplots(1, 2, figsize=(20, 9))
    plt.tick_params(bottom="on")
    sns.set_style("whitegrid", {"axes.grid": False})
    ax1 = plt.subplot(121)
    ax1 = sns.heatmap(LCOE, cmap="YlGnBu", cbar_kws={"label": "LCOE in EUR/kWh"})
    ax1.set_ylabel("lifetime in years")
    ax1.set_xlabel("specific_costs in EUR")
    #    sns.lineplot(basis.columns, basis[0], ax = ax1)
    ax2 = ax1.twinx()
    ax2.plot(basis.index, basis["lifetime"], color="darkorange", label="SI")
    #    line = ax1.lines[0] # get the line
    #    line.set_xdata(line.get_xdata() + 0.5)
    #    ax1.axis('tight')
    #    ax1.set_xticks()
    ax2.set_ylim(5, 25.5)
    ax2.axis("off")

    ax3 = plt.subplot(122)
    ax3 = sns.heatmap(
        TOTALCOSTS, cmap="YlGnBu", cbar_kws={"label": "Total costs PV in EUR"}
    )
    ax3.set_ylabel("lifetime in years")
    ax3.set_xlabel("specific costs in EUR")

    plt.tight_layout()

    f.savefig(os.path.join(outputs_directory, "plot_PV_COSTS_LCOE_PSI_Spain_2015.png",))


def compare_weather_years(
    latitude,
    longitude,
    country,
    static_inputs_directory=None,
    outputs_directory=None,
    user_inputs_mvs_directory=None,
):
    """
    Barplot that shows yearly aggregated weather parameters: ghi, dni, dhi and
    temperature.
    Parameters
    ----------
    latitude: float
        latitude of the location
    longitude: float
        longitude of the location
    country: str
        country of simulation
    static_inputs_directory: str
        if None: 'constants.DEFAULT_STATIC_INPUTS_DIRECTORY'
    outputs_directory: str
        if None: 'constants.DEFAULT_OUTPUTS_DIRECTORY
    user_inputs_mvs_directory: str or None
        Directory of the mvs inputs; where 'csv_elements/' is located. If None,
        `constants.DEFAULT_USER_INPUTS_MVS_DIRECTORY` is used as user_inputs_mvs_directory.
        Default: None.
    Returns
    -------
        None
        The plot is saved into the `output_directory`.
    -------
    """

    if static_inputs_directory == None:
        static_inputs_directory = constants.DEFAULT_STATIC_INPUTS_DIRECTORY
    if user_inputs_mvs_directory == None:
        user_inputs_mvs_directory = constants.DEFAULT_USER_INPUTS_MVS_DIRECTORY
    timeseries_directory = os.path.join(user_inputs_mvs_directory, "time_series")
    if outputs_directory == None:
        outputs_directory = constants.DEFAULT_OUTPUTS_DIRECTORY

    ghi = pd.DataFrame()
    temp = pd.DataFrame()
    dni = pd.DataFrame()
    dhi = pd.DataFrame()
    electricity_demand = pd.DataFrame()
    heat_demand = pd.DataFrame()

    for file in os.listdir(static_inputs_directory):
        if file.startswith("weatherdata_" + str(latitude) + "_" + str(longitude)):
            year = file.split(".")[2].split("_")[1]
            weatherdata = pd.read_csv(
                os.path.join(static_inputs_directory, file), header=0
            )
            ghi[year] = weatherdata["ghi"]
            temp[year] = weatherdata["temp_air"]
            dni[year] = weatherdata["dni"]
            dhi[year] = weatherdata["dhi"]

    for file in os.listdir(timeseries_directory):
        if file.startswith("electricity_load_"):
            if file.endswith(str(country) + "_5.csv"):
                year = int(file.split(".")[0].split("_")[2])
                electricity_load = pd.read_csv(
                    os.path.join(timeseries_directory, file), header=0
                )
                electricity_demand[year] = electricity_load["kWh"]
        elif file.startswith("heat_load_"):
            if file.endswith(str(country) + "_5.csv"):
                year = int(file.split(".")[0].split("_")[2])
                heat_load = pd.read_csv(
                    os.path.join(timeseries_directory, file), header=0
                )
                heat_demand[year] = heat_load["kWh"]

    ghi = ghi.reindex(sorted(ghi.columns), axis=1)
    temp = temp.reindex(sorted(temp.columns), axis=1)
    dni = dni.reindex(sorted(dni.columns), axis=1)
    dhi = dhi.reindex(sorted(dhi.columns), axis=1)
    electricity_demand = electricity_demand.reindex(
        sorted(electricity_demand.columns), axis=1
    )
    heat_demand = heat_demand.reindex(sorted(electricity_demand.columns), axis=1)

    ghi_sum = ghi.sum(axis=0)
    temp_sum = temp.sum(axis=0)
    dni_sum = dni.sum(axis=0)
    dhi_sum = dhi.sum(axis=0)
    el_sum = electricity_demand.sum(axis=0)
    he_sum = heat_demand.sum(axis=0)

    # data to plot
    n_groups = len(ghi.columns)

    # create plot
    fig = plt.figure(figsize=(11, 7))  # Create matplotlib figure
    ax = fig.add_subplot(111)  # Create matplotlib axes
    bar_width = 0.15
    opacity = 0.8

    ax2 = ax.twinx()

    ghi_sum.plot(
        kind="bar",
        color="tab:orange",
        ax=ax,
        alpha=opacity,
        width=bar_width,
        label="ghi",
        position=3,
    )
    dni_sum.plot(
        kind="bar",
        color="gold",
        ax=ax,
        alpha=opacity,
        width=bar_width,
        label="dni",
        position=2,
    )
    dhi_sum.plot(
        kind="bar",
        color="tab:green",
        ax=ax,
        alpha=opacity,
        width=bar_width,
        label="dhi",
        position=1,
    )
    el_sum.plot(
        kind="bar",
        color="tab:blue",
        ax=ax2,
        alpha=opacity,
        width=bar_width,
        label="electricity load",
        position=0,
    )
    #    he_sum.plot(kind='bar', color = "purple", ax=ax2, alpha = opacity,width=bar_width, label="heat load", position = 0)

    plt.xlabel("year")
    ax.set_ylabel("Irradiance in kW/year")
    ax2.set_ylabel("Demand in kWh/year")
    #    plt.title("yearly energy yield")
    #    plt.xticks(index + bar_width, (ghi.columns))
    ax.set_xlim(ax.get_xlim()[0] - 0.5, ax.get_xlim()[1] + 0.1)
    # Put a legend to the right of the current axis
    ax.legend(loc="lower right", bbox_to_anchor=(-0.05, 0))
    ax2.legend(loc="lower left", bbox_to_anchor=(1.05, 0))
    #    plt.tight_layout()

    # save plot into output directory
    plt.savefig(
        os.path.join(
            outputs_directory, f"plot_compare_weatherdata_{latitude}_{longitude}.png"
        ),
        bbox_inches="tight",
    )


def plot_kpi_loop(
    variable_name, kpi, scenario_dict, outputs_directory=None,
):
<<<<<<< HEAD

    """
    Plots KPI's from the 'mvs_output/scalars_**.xlsx' files in `loop_outputs`
    for a loop over one variable.

    The plot is saved into the `loop_output_directory`.

    Parameters
    ----------
    variable_name: str
        Name of the variable that is changed each loop. Please do not enter
        white spaces within the string.
    kpi: list of str
        List of KPI's to be plotted.
        Possible entries:
            "Degree of NZE"
            "Total costs PV",
            "Installed capacity PV",
            "Total renewable energy use",
            "Renewable share",
            "LCOE PV",
            "self consumption",
            "self sufficiency",
            "Degree of autonomy",
            "Total non-renewable energy use",
            "Total costs",
            "Total annual production"
    scenario_dict: dictionary
        dictionary with the scenario names that should be compared as keys and
        a label for the scenario as value. e.g.: {"Scenario_A1" : "si", "Scenario_A2": "cpv"}
         Notice: all scenarios you want to compare, need to include the
         loop-outputs for the same variable / steps. The scenario names
         should follow the scheme: "Scenario_A1", "Scenario_A2", "Scenario_B1" etc.
    outputs_directory: str
        Path to output directory.
        Default: constants.DEFAULT_OUTPUTS_DIRECTORY

    Returns
    -------
        None
        saves figure into `loop_output_directory`
    -------


    """
    output_dict = {}
    for scenario_name in scenario_dict.keys():
        if outputs_directory == None:
            outputs_directory = constants.DEFAULT_OUTPUTS_DIRECTORY
            scenario_folder = os.path.join(outputs_directory, scenario_name)
        else:
            scenario_folder = os.path.join(outputs_directory, scenario_name)
            if not os.path.isdir(scenario_folder):
                logging.warning(f"The scenario folder {scenario_name} does not exist.")
        loop_output_directory = os.path.join(
            scenario_folder, "loop_outputs_" + str(variable_name)
        )
        if not os.path.isdir(loop_output_directory):
            logging.warning(
                f"The loop output folder {loop_output_directory} does not exist. "
                f"Please check the variable_name"
            )
        # parse through scalars folder and read in all excel sheets
        output = pd.DataFrame()
        for filepath in list(
            glob.glob(os.path.join(loop_output_directory, "scalars", "*.xlsx"))
        ):

            file_sheet1 = pd.read_excel(
                filepath, header=0, index_col=1, sheet_name="cost_matrix1"
            )
            file_sheet2 = pd.read_excel(
                filepath, header=0, index_col=1, sheet_name="scalar_matrix1"
            )
            file_sheet3 = pd.read_excel(
                filepath, header=0, index_col=0, sheet_name="scalars1"
            )

            # get variable value from filepath
            split_path = filepath.split("_")
            get_step = split_path[::-1][0]
            step = int(get_step.split(".")[0])
            year = int(split_path[::-1][1])
            # get all different pv assets
            csv_directory = os.path.join(
                scenario_folder,
                "mvs_outputs_loop_"
                + str(variable_name)
                + "_"
                + str(year)
                + "_"
                + str(step),
                "inputs",
                "csv_elements",
            )
            energyProduction = pd.read_csv(
                os.path.join(csv_directory, "energyProduction.csv"), index_col=0
            )
            energyProduction = energyProduction.drop(["unit"], axis=1)
            pv_labels = energyProduction.columns
            # get total costs pv and installed capacity
            index = str(year) + "_" + str(step)
            output.loc[index, "step"] = int(step)
            output.loc[index, "year"] = int(year)
            for pv in pv_labels:
                output.loc[index, "Total costs PV"] = file_sheet1.at[pv, "costs_total"]
                output.loc[index, "Installed capacity PV"] = file_sheet2.at[
                    pv, "optimizedAddCap"
                ]
                output.loc[index, "Total renewable energy"] = file_sheet3.at[
                    "Total renewable energy use", 0
                ]
                output.loc[index, "Renewable factor"] = file_sheet3.at[
                    "Renewable factor", 0
                ]
                output.loc[index, "LCOE PV"] = file_sheet1.at[
                    pv, "levelized_cost_of_energy_of_asset"
                ]
                output.loc[index, "Self consumption"] = file_sheet3.at[
                    "Onsite energy fraction", 0
                ]
                output.loc[index, "Self sufficiency"] = file_sheet3.at[
                    "Onsite energy matching", 0
                ]
                output.loc[index, "Degree of autonomy"] = file_sheet3.at[
                    "Degree of autonomy", 0
                ]
                output.loc[index, "Total emissions"] = file_sheet3.at[
                    "Total emissions", 0
                ]
                output.loc[index, "Total non-renewable energy"] = file_sheet3.at[
                    "Total non-renewable energy use", 0
                ]
                output.loc[index, "Degree of NZE"] = file_sheet3.at["Degree of NZE", 0]
                output.loc[index, "Total costs"] = file_sheet3.at["costs_total", 0]
                output.loc[index, "Total annual production"] = file_sheet2.at[
                    pv, "annual_total_flow"
                ]

            output_dict_column = output.to_dict()
            output_dict[scenario_dict[scenario_name]] = output_dict_column

    # define y labels
    y_title = {
        "Total costs": "Total costs \n in EUR",
        "Total costs PV": "Costs total PV \n in EUR",
        "Installed capacity PV": "Installed capacity \nPV in kWp",
        "Total renewable energy": "Total renewable \nenergy in kWh",
        "Renewable factor": "Renewable factor \nin %",
        "LCOE PV": "LCOE PV \nin EUR/kWh",
        "Self consumption": "Self consumption \nin %",
        "Self sufficiency": "Self sufficiency \nin %",
        "Degree of autonomy": "Degree of \nautonomy in %",
        "Total emissions": "Total emissions \nin kgCO2eq/kWh",
        "Total non-renewable energy": "Total non-renewable \n energy in kWh",
        "Degree of NZE": "Degree of NZE \n in %",
        "Total annual production": "Total annual \n production in kWh",
    }

    output.sort_index(inplace=True)

    # plot
    hight = len(kpi) * 2
    fig = plt.figure(figsize=(7, hight))
    rows = len(kpi)
    num = (
        rows * 100 + 11
    )  # the setting for number of rows | number of columns | row number
    for i in kpi:
        ax = fig.add_subplot(num)
        num = num + 1
        for key in output_dict.keys():
            if "Basis" not in key:
                x_min = min(output_dict[key]["step"].values())
                x_max = max(output_dict[key]["step"].values())
        for key in output_dict.keys():
            df = pd.DataFrame()
            df = df.from_dict(output_dict[key])
            if "Basis" in key and len(df) <= 3:
                for index in df.index:
                    data = float(df.at[index, i])
                    base = pd.Series(
                        data=data, index=list(range(int(x_min), int(x_max) + 1))
                    )
                    #                   ax.hlines(y=float(row[i]), xmin=x_min, xmax=x_max, label = key, linestyle='--', color = "orange")
                    base.plot(
                        color="orange",
                        style="--",
                        ax=ax,
                        label="_nolegend_",
                        legend=False,
                        sharex=True,
                    )
            else:
                df.plot(
                    x="step",
                    y=i,
                    style=".",
                    ax=ax,
                    label=key,
                    legend=False,
                    sharex=True,
                    xticks=df.step,
                )
                ax.set_ylabel(y_title[i])
                ax.set_xlabel(variable_name)
                ax.get_yaxis().set_label_coords(-0.13, 0.5)
                ax.set_xticks(df.step)
                ax.set_xlim(ax.get_xlim()[0] - 0.5, ax.get_xlim()[1] + 0.5)
    plt.xticks(rotation=45)

    handles, labels = ax.get_legend_handles_labels()
    fig.legend(
        handles,
        labels,
        bbox_to_anchor=(0.96, 0.88),
        loc="upper right",
        borderaxespad=0.0,
    )

    plt.tight_layout()

    name = ""
    for scenario_name in scenario_dict.keys():
        name = name + "_" + str(scenario_name)

    fig.savefig(
        os.path.join(
            outputs_directory,
            "plot_scalars" + str(name) + "_" + str(variable_name) + ".png",
        )
    )


if __name__ == "__main__":
    scenario_name = "Scenario_A2"
    # plot_all_flows(
    #     scenario_name=scenario_name,
    #     month=None,
    #     calendar_week=None,
    #     weekday=5,
    #     timeseries_directory=os.path.join(
    #         constants.DEFAULT_OUTPUTS_DIRECTORY,
    #         scenario_name,
    #         "mvs_outputs_loop_hp_temp_15",
    #     ),
    # )

    scenario_dict = {"Scenario_D1": "si", "Scenario_D2": "psi", "Scenario_D3": "cpv"}
    plot_kpi_loop(
        scenario_dict=scenario_dict,
        variable_name="storeys",
        kpi=[
            "Installed capacity PV",
            "Total costs PV",
            "LCOE PV",
            "Total annual production",
            "Total costs",
            "Degree of NZE",
        ],
    )
=======

    """
    Plots KPI's from the 'mvs_output/scalars_**.xlsx' files in `loop_outputs`
    for a loop over one variable.
    The plot is saved into the `loop_output_directory`.
    Parameters
    ----------
    variable_name: str
        Name of the variable that is changed each loop. Please do not enter
        white spaces within the string.
    kpi: list of str
        List of KPI's to be plotted.
        Possible entries:
            "Degree of NZE"
            "Total costs PV",
            "Installed capacity PV",
            "Total renewable energy use",
            "Renewable share",
            "LCOE PV",
            "self consumption",
            "self sufficiency",
            "Degree of autonomy",
            "Total non-renewable energy use",
            "Total costs",
            "Total annual production"
    scenario_dict: dictionary
        dictionary with the scenario names that should be compared as keys and
        a label for the scenario as value. e.g.: {"Scenario_A1" : "si", "Scenario_A2": "cpv"}
         Notice: all scenarios you want to compare, need to include the
         loop-outputs for the same variable / steps. The scenario names
         should follow the scheme: "Scenario_A1", "Scenario_A2", "Scenario_B1" etc.
    outputs_directory: str
        Path to output directory.
        Default: constants.DEFAULT_OUTPUTS_DIRECTORY
    Returns
    -------
        None
        saves figure into `loop_output_directory`
    -------
    """
    output_dict = {}
    for scenario_name in scenario_dict.keys():
        if outputs_directory == None:
            outputs_directory = constants.DEFAULT_OUTPUTS_DIRECTORY
            scenario_folder = os.path.join(outputs_directory, scenario_name)
        else:
            scenario_folder = os.path.join(outputs_directory, scenario_name)
            if not os.path.isdir(scenario_folder):
                logging.warning(f"The scenario folder {scenario_name} does not exist.")
        loop_output_directory = os.path.join(
            scenario_folder, "loop_outputs_" + str(variable_name)
        )
        if not os.path.isdir(loop_output_directory):
            logging.warning(
                f"The loop output folder {loop_output_directory} does not exist. "
                f"Please check the variable_name"
            )
        # parse through scalars folder and read in all excel sheets
        output = pd.DataFrame()
        for filepath in list(
            glob.glob(os.path.join(loop_output_directory, "scalars", "*.xlsx"))
        ):

            file_sheet1 = pd.read_excel(
                filepath, header=0, index_col=1, sheet_name="cost_matrix1"
            )
            file_sheet2 = pd.read_excel(
                filepath, header=0, index_col=1, sheet_name="scalar_matrix1"
            )
            file_sheet3 = pd.read_excel(
                filepath, header=0, index_col=0, sheet_name="scalars1"
            )

            # get variable value from filepath
            split_path = filepath.split("_")
            get_step = split_path[::-1][0]
            step = int(get_step.split(".")[0])
            year = int(split_path[::-1][1])
            # get all different pv assets
            csv_directory = os.path.join(
                scenario_folder,
                "mvs_outputs_loop_"
                + str(variable_name)
                + "_"
                + str(year)
                + "_"
                + str(step),
                "inputs",
                "csv_elements",
            )
            energyProduction = pd.read_csv(
                os.path.join(csv_directory, "energyProduction.csv"), index_col=0
            )
            energyProduction = energyProduction.drop(["unit"], axis=1)
            pv_labels = energyProduction.columns
            # get total costs pv and installed capacity
            index = str(year) + "_" + str(step)
            output.loc[index, "step"] = int(step)
            output.loc[index, "year"] = int(year)
            for pv in pv_labels:
                output.loc[index, "Total costs PV"] = file_sheet1.at[pv, "costs_total"]
                output.loc[index, "Installed capacity PV"] = file_sheet2.at[
                    pv, "optimizedAddCap"
                ]
                output.loc[index, "Total renewable energy"] = file_sheet3.at[
                    "Total renewable energy use", 0
                ]
                output.loc[index, "Renewable factor"] = file_sheet3.at[
                    "Renewable factor", 0
                ]
                output.loc[index, "LCOE PV"] = file_sheet1.at[
                    pv, "levelized_cost_of_energy_of_asset"
                ]
                output.loc[index, "Self consumption"] = file_sheet3.at[
                    "Onsite energy fraction", 0
                ]
                output.loc[index, "Self sufficiency"] = file_sheet3.at[
                    "Onsite energy matching", 0
                ]
                output.loc[index, "Degree of autonomy"] = file_sheet3.at[
                    "Degree of autonomy", 0
                ]
                output.loc[index, "Total emissions"] = file_sheet3.at[
                    "Total emissions", 0
                ]
                output.loc[index, "Total non-renewable energy"] = file_sheet3.at[
                    "Total non-renewable energy use", 0
                ]
                output.loc[index, "Degree of NZE"] = file_sheet3.at["Degree of NZE", 0]
                output.loc[index, "Total costs"] = file_sheet3.at["costs_total", 0]
                output.loc[index, "Total annual production"] = file_sheet2.at[
                    pv, "annual_total_flow"
                ]

            output_dict_column = output.to_dict()
            output_dict[scenario_dict[scenario_name]] = output_dict_column

    # define y labels
    y_title = {
        "Total costs": "Total costs \n in EUR",
        "Total costs PV": "Costs total PV \n in EUR",
        "Installed capacity PV": "Installed capacity \nPV in kWp",
        "Total renewable energy": "Total renewable \nenergy in kWh",
        "Renewable factor": "Renewable factor \nin %",
        "LCOE PV": "LCOE PV \nin EUR/kWh",
        "Self consumption": "Self consumption \nin %",
        "Self sufficiency": "Self sufficiency \nin %",
        "Degree of autonomy": "Degree of \nautonomy in %",
        "Total emissions": "Total emissions \nin kgCO2eq/kWh",
        "Total non-renewable energy": "Total non-renewable \n energy in kWh",
        "Degree of NZE": "Degree of NZE \n in %",
        "Total annual production": "Total annual \n production in kWh",
    }

    output.sort_index(inplace=True)

    # plot
    hight = len(kpi) * 2
    fig = plt.figure(figsize=(7, hight))
    rows = len(kpi)
    num = (
        rows * 100 + 11
    )  # the setting for number of rows | number of columns | row number
    for i in kpi:
        ax = fig.add_subplot(num)
        num = num + 1
        for key in output_dict.keys():
            if "Basis" not in key:
                x_min = min(output_dict[key]["step"].values())
                x_max = max(output_dict[key]["step"].values())
        for key in output_dict.keys():
            df = pd.DataFrame()
            df = df.from_dict(output_dict[key])
            if "Basis" in key and len(df) <= 3:
                for index in df.index:
                    data = float(df.at[index, i])
                    base = pd.Series(
                        data=data, index=list(range(int(x_min), int(x_max) + 1))
                    )
                    #                   ax.hlines(y=float(row[i]), xmin=x_min, xmax=x_max, label = key, linestyle='--', color = "orange")
                    base.plot(
                        color="orange",
                        style="--",
                        ax=ax,
                        label="_nolegend_",
                        legend=False,
                        sharex=True,
                    )
            else:
                df.plot(
                    x="step",
                    y=i,
                    style=".",
                    ax=ax,
                    label=key,
                    legend=False,
                    sharex=True,
                    xticks=df.step,
                )
                ax.set_ylabel(y_title[i])
                ax.set_xlabel(variable_name)
                ax.get_yaxis().set_label_coords(-0.13, 0.5)
                ax.set_xticks(df.step)
                ax.set_xlim(ax.get_xlim()[0] - 0.5, ax.get_xlim()[1] + 0.5)

    plt.tight_layout(rect=(0.02, 0.07, 1, 1))

    plt.xticks(rotation=45)

    handles, labels = ax.get_legend_handles_labels()
    fig.legend(
        handles, labels, loc="lower left", mode="expand",
    )

    name = ""
    for scenario_name in scenario_dict.keys():
        name = name + "_" + str(scenario_name)

    fig.savefig(
        os.path.join(
            outputs_directory,
            "plot_scalars" + str(name) + "_" + str(variable_name) + ".png",
        )
    )


def plot_facades(
    variable_name, kpi, scenario_name, outputs_directory=None,
):

    """
    Plots KPI's from the 'mvs_output/scalars_**.xlsx' files in `loop_outputs`
    for a loop over one variable.
    The plot is saved into the `loop_output_directory`.
    Parameters
    ----------
    variable_name: str
        Name of the variable that is changed each loop. Please do not enter
        white spaces within the string.
    kpi: list of str
        List of KPI's to be plotted.
        Possible entries:
            "Costs total PV",
            "LCOE PV",
            "Installed capacity PV",
    scenario_name: str
        The scenario names
         should follow the scheme: "Scenario_A1", "Scenario_A2", "Scenario_B1" etc.
    outputs_directory: str
        Path to output directory.
        Default: constants.DEFAULT_OUTPUTS_DIRECTORY
    Returns
    -------
        None
        saves figure into `loop_output_directory`
    -------
    """
    if outputs_directory == None:
        outputs_directory = constants.DEFAULT_OUTPUTS_DIRECTORY
        scenario_folder = os.path.join(outputs_directory, scenario_name)
    else:
        scenario_folder = os.path.join(outputs_directory, scenario_name)
        if not os.path.isdir(scenario_folder):
            logging.warning(f"The scenario folder {scenario_name} does not exist.")
    loop_output_directory = os.path.join(
        scenario_folder, "loop_outputs_" + str(variable_name)
    )
    if not os.path.isdir(loop_output_directory):
        logging.warning(
            f"The loop output folder {loop_output_directory} does not exist. "
            f"Please check the variable_name"
        )
    # parse through scalars folder and read in all excel sheets
    d = {}
    i = 0
    for filepath in list(
        glob.glob(os.path.join(loop_output_directory, "scalars", "*.xlsx"))
    ):

        file_sheet1 = pd.read_excel(
            filepath, header=0, index_col=1, sheet_name="cost_matrix1"
        )
        file_sheet2 = pd.read_excel(
            filepath, header=0, index_col=1, sheet_name="scalar_matrix1"
        )
        file_sheet3 = pd.read_excel(
            filepath, header=0, index_col=0, sheet_name="scalars1"
        )

        # get variable value from filepath
        split_path = filepath.split("_")
        get_step = split_path[::-1][0]
        step = get_step.split(".")[0]
        year = int(split_path[::-1][1])
        # get all different pv assets
        csv_directory = os.path.join(
            scenario_folder,
            "mvs_outputs_loop_"
            + str(variable_name)
            + "_"
            + str(year)
            + "_"
            + str(step),
            "inputs",
            "csv_elements",
        )
        energyProduction = pd.read_csv(
            os.path.join(csv_directory, "energyProduction.csv"), index_col=0
        )
        energyProduction = energyProduction.drop(["unit"], axis=1)
        pv_labels = energyProduction.columns
        # get total costs pv and installed capacity
        index = str(year)  # + "_" + str(step)
        #            output.loc[index, "step"] = int(step)
        #            output.loc[index, "year"] = int(year)
        #            costs_total=0
        #            LCOE_total=0
        #            installed_capa_total = 0
        for pv in pv_labels:
            if i == 0:
                d["costs_total"] = pd.DataFrame()
                d["LCOE"] = pd.DataFrame()
                d["installedCap"] = pd.DataFrame()
                d["production"] = pd.DataFrame()

            d["costs_total"].loc[index, pv] = int(year)
            d["costs_total"].loc[index, pv] = file_sheet1.at[pv, "costs_total"]
            d["LCOE"].loc[index, pv] = file_sheet1.at[
                pv, "levelized_cost_of_energy_of_asset"
            ]
            d["installedCap"].loc[index, pv] = file_sheet2.at[pv, "optimizedAddCap"]
            d["production"].loc[index, pv] = file_sheet2.at[pv, "annual_total_flow"]

        i += 1

    # restucture dataframes for facades

    min_value_year = []
    max_value_year = []
    diff_value_year = []

    output_min = {}
    output_diff = {}
    output_max = {}
    for key in d.keys():
        output_min[key] = pd.DataFrame()
        output_diff[key] = pd.DataFrame()
        output_max[key] = pd.DataFrame()
        for c in d[key].columns:
            if c.endswith("1"):
                facade = "rooftop"
            elif c.endswith("2"):
                facade = "south facade"
            elif c.endswith("3"):
                facade = "east facade"
            elif c.endswith("4"):
                facade = "west facade"
            output_min[key].loc[facade, str(c)[:-1]] = d[key][c].min()
            output_diff[key].loc[facade, str(c)[:-1]] = (
                d[key][c].max() - d[key][c].min()
            )
            output_max[key].loc[facade, str(c)[:-1]] = d[key][c].max()

    # define y labels
    y_title = {
        "Costs total PV": "Costs total PV \n in EUR",
        "Installed capacity PV": "Installed capacity \nPV in kWp",
        "LCOE PV": "LCOE PV \nin EUR/kWh",
        "Total annual production": "Total annual \n production in kWh",
    }

    #    output.sort_index(inplace=True)
    # plot
    hight = len(d.keys()) * 2
    fig = plt.figure(figsize=(7, hight))
    fig.subplots_adjust(bottom=0.2)
    rows = len(d.keys())
    num = (
        rows * 100 + 11
    )  # the setting for number of rows | number of columns | row number

    color_1 = sns.color_palette()
    color_2 = sns.color_palette("pastel")
    counter = 1
    for key in output_min.keys():
        ax = fig.add_subplot(num)
        num = num + 1
        df_min = pd.DataFrame()
        df_diff = pd.DataFrame()
        df_max = pd.DataFrame()
        df_min = df_min.from_dict(output_min[key])
        df_diff = df_diff.from_dict(output_diff[key])
        df_max = df_max.from_dict(output_max[key])

        df_max.plot(
            kind="bar",
            ax=ax,
            legend=False,
            label=str(),
            sharex=True,
            color=color_2,
            linewidth=0.5,
        )

        df_min.plot(
            kind="bar",
            ax=ax,
            label=key,
            legend=False,
            sharex=True,
            color=color_1,
            linewidth=0.5,
        )

        ax.set_ylabel(str(key))
        ax.set_xlabel("facades")
        ax.get_yaxis().set_label_coords(-0.15, 0.5)
        ax.set_xlim(ax.get_xlim()[0] - 0.5, ax.get_xlim()[1] + 0.5)
        ax.grid(b=True, which="major", axis="both", color="w", linewidth=1.0)
        ax.grid(b=True, which="minor", axis="both", color="w", linewidth=0.5)
    plt.tight_layout(rect=(0.02, 0.03, 1, 1))

    plt.xticks(rotation=45)
    fig.legend(
        df_min.columns, loc="lower left", mode="expand",
    )

    fig.savefig(
        os.path.join(
            outputs_directory,
            "plot_facades_" + str(scenario_name) + "_" + str(variable_name) + ".png",
        )
    )


def plot_compare_scenarios(variable_name, kpi, scenario_list, outputs_directory=None):
    """
    kpi: list of str
        List of KPI's to be plotted.
        Possible entries:
            "Degree of NZE"
            "Costs total PV",
            "Installed capacity PV",
            "Total renewable energy use",
            "Renewable share",
            "LCOE PV",
            "self consumption",
            "self sufficiency",
            "Degree of autonomy",
            "Total non-renewable energy use"
    scenario_list: list
        List with the scenario names that should be compared
         Notice: all scenarios you want to compare, need to include the
         loop-outputs for the same variable / steps. The scenario names
         should follow the scheme: "Scenario_A1", "Scenario_A2", "Scenario_B1" etc.
    outputs_directory: str
        Path to output directory.
        Default: constants.DEFAULT_OUTPUTS_DIRECTORY
    Returns
    -------
        None
        saves figure into `loop_output_directory`
    -------
    """
    # height = len(kpi) * 2
    # fig = plt.figure(figsize=(7, height))

    output_dict = {}
    for scenario_name in scenario_list:
        if outputs_directory == None:
            outputs_directory = constants.DEFAULT_OUTPUTS_DIRECTORY
            scenario_folder = os.path.join(outputs_directory, scenario_name)
        else:
            scenario_folder = os.path.join(outputs_directory, scenario_name)
            if not os.path.isdir(scenario_folder):
                logging.warning(f"The scenario folder {scenario_name} does not exist.")
        loop_output_directory = os.path.join(
            scenario_folder, "loop_outputs_" + str(variable_name)
        )
        if not os.path.isdir(loop_output_directory):
            logging.warning(
                f"The loop output folder {loop_output_directory} does not exist. "
                f"Please check the variable_name"
            )
        # parse through scalars folder and read in all excel sheets
        output = pd.DataFrame()
        for filepath in list(
            glob.glob(os.path.join(loop_output_directory, "scalars", "*.xlsx"))
        ):
            file_sheet1 = pd.read_excel(
                filepath, header=0, index_col=1, sheet_name="cost_matrix1"
            )
            file_sheet2 = pd.read_excel(
                filepath, header=0, index_col=1, sheet_name="scalar_matrix1"
            )
            file_sheet3 = pd.read_excel(
                filepath, header=0, index_col=0, sheet_name="scalars1"
            )

            # get variable value from filepath
            split_path = filepath.split("_")
            get_step = split_path[::-1][0]
            step = int(get_step.split(".")[0])
            year = int(split_path[::-1][1])
            # get all different pv assets
            csv_directory = os.path.join(
                scenario_folder,
                "mvs_outputs_loop_"
                + str(variable_name)
                + "_"
                + str(year)
                + "_"
                + str(step),
                "inputs",
                "csv_elements",
            )
            energyProduction = pd.read_csv(
                os.path.join(csv_directory, "energyProduction.csv"), index_col=0
            )
            energyProduction = energyProduction.drop(["unit"], axis=1)
            pv_labels = energyProduction.columns
            # get total costs pv and installed capacity
            index = str(year) + "_" + str(step)
            output.loc[index, "step"] = int(step)
            output.loc[index, "year"] = int(year)
            for pv in pv_labels:
                output.loc[index, "Costs total PV"] = file_sheet1.at[pv, "costs_total"]
                output.loc[index, "Installed capacity PV"] = file_sheet2.at[
                    pv, "optimizedAddCap"
                ]
                output.loc[index, "Total renewable energy"] = file_sheet3.at[
                    "Total renewable energy use", 0
                ]
                output.loc[index, "Renewable factor"] = file_sheet3.at[
                    "Renewable factor", 0
                ]
                output.loc[index, "LCOE PV"] = file_sheet1.at[
                    pv, "levelized_cost_of_energy_of_asset"
                ]
                output.loc[index, "Self consumption"] = file_sheet3.at[
                    "Onsite energy fraction", 0
                ]
                output.loc[index, "Self sufficiency"] = file_sheet3.at[
                    "Onsite energy matching", 0
                ]
                output.loc[index, "Degree of autonomy"] = file_sheet3.at[
                    "Degree of autonomy", 0
                ]
                output.loc[index, "Total emissions"] = file_sheet3.at[
                    "Total emissions", 0
                ]
                output.loc[index, "Total non-renewable energy"] = file_sheet3.at[
                    "Total non-renewable energy use", 0
                ]
                output.loc[index, "Degree of NZE"] = file_sheet3.at["Degree of NZE", 0]

            output_dict_column = output.to_dict()
            output_dict[scenario_name] = output_dict_column
    # define y labels
    y_title = {
        "Costs total PV": "Costs total PV \n in EUR",
        "Installed capacity PV": "Installed capacity \nPV in kWp",
        "Total renewable energy": "Total renewable \nenergy in kWh",
        "Renewable factor": "Renewable factor \nin %",
        "LCOE PV": "LCOE PV \nin EUR/kWh",
        "Self consumption": "Self consumption \nin %",
        "Self sufficiency": "Self sufficiency \nin %",
        "Degree of autonomy": "Degree of \nautonomy in %",
        "Total emissions": "Total emissions \nin kgCO2eq/kWh",
        "Total non-renewable energy": "Total non-renewable \n energy in kWh",
        "Degree of NZE": "Degree of NZE \n in %",
    }

    output.sort_index(inplace=True)

    # plot
    height = len(kpi) * 2
    fig = plt.figure(figsize=(9, height))
    color_1 = sns.color_palette()
    color_2 = sns.color_palette("pastel")
    rows = len(kpi)
    num = (
        rows * 100 + 11
    )  # the setting for number of rows | number of columns | row number

    for i in kpi:
        ax = fig.add_subplot(num)
        num = num + 1

        min_value_year = []
        max_value_year = []
        diff_value_year = []

        for key in output_dict.keys():
            df = pd.DataFrame()
            df = df.from_dict(output_dict[key])

            max_value_year.append(max(df[i]))
            min_value_year.append(min(df[i]))
            diff_value_year.append(max(df[i]) - min(df[i]))

        scenario_name_ending = []
        for scenario_name in scenario_list:
            scenario_name_ending.append(scenario_name.split("_")[1])
        # Plot bar with maximum value of all three years
        ax.bar(
            scenario_name_ending,
            max_value_year,
            color=color_1[0],
            edgecolor=color_1[0],
            linewidth=0.5,
            label="KPI minimum of weather years",
        )
        # Plot span between minimum and maximum value of all three years
        ax.bar(
            scenario_name_ending,
            diff_value_year,
            bottom=min_value_year,
            edgecolor=color_2[0],
            linewidth=0.5,
            color=color_2[0],
            label="KPI maximum of weather years",
        )

        ax.set_ylabel(y_title[i])
        ax.set_xlabel("Scenario")
        ax.get_yaxis().set_label_coords(-0.13, 0.5)
        ax.set_xlim(ax.get_xlim()[0] - 0.5, ax.get_xlim()[1] + 0.5)
        # Print minor and major grid lines for better readability
        ax.get_xaxis().set_minor_locator(mpl.ticker.AutoMinorLocator())
        ax.get_yaxis().set_minor_locator(mpl.ticker.AutoMinorLocator())
        ax.set_ylim(ax.get_ylim()[0], ax.get_ylim()[1] + ax.get_ylim()[1] * 0.1)
        ax.grid(b=True, which="major", axis="both", color="w", linewidth=1.0)
        ax.grid(b=True, which="minor", axis="both", color="w", linewidth=0.5)

    plt.tight_layout(rect=(0.02, 0.03, 1, 1))

    handles, labels = ax.get_legend_handles_labels()
    fig.legend(
        handles, labels, loc="lower left", mode="expand",
    )

    name = ""
    for scenario_name in scenario_name_ending:
        name = name + "_" + str(scenario_name)

    fig.savefig(
        os.path.join(outputs_directory, "plot_compare_scenarios" + str(name) + ".png")
    )


if __name__ == "__main__":
    scenario_name = "Scenario_A2"
    # plot_all_flows(
    #     scenario_name=scenario_name,
    #     month=None,
    #     calendar_week=None,
    #     weekday=5,
    #     timeseries_directory=os.path.join(
    #         constants.DEFAULT_OUTPUTS_DIRECTORY,
    #         scenario_name,
    #         "mvs_outputs_loop_hp_temp_15",
    #     ),
    # )

    # scenario_dict = {"Scenario_A2": "psi", "Scenario_A9": "psi_HP"}
    # plot_kpi_loop(
    #     scenario_dict=scenario_dict,
    #     variable_name="lifetime",
    #     kpi=[
    #         "Installed capacity PV",
    #         "Total emissions",
    #         "Degree of autonomy",
    #         "Degree of NZE"
    #     ],
    # )
>>>>>>> 22f08896
    #
    # compare_weather_years(
    #     latitude=latitude,
    #     longitude=longitude,
    #     country=country,
    #     static_inputs_directory=None,
<<<<<<< HEAD
    # )
=======
    # )

    plot_facades(
        variable_name="technology",
        kpi=["LCOE PV", "Costs total PV", "Installed capacity PV",],
        scenario_name="Scenario_E2",
        outputs_directory=None,
    )
#
#     scenario_list = [
#         "Scenario_A1",
#         "Scenario_A2",
# #        "Scenario_E3",
# #        "Scenario_E4",
#  #       "Scenario_E5",
# #        "Scenario_E6",
# #        "Scenario_F1",
# #        "Scenario_F2",
# #        "Scenario_F3",
# #        "Scenario_F4",
#     ]
#     plot_compare_scenarios(
#         "lifetime",
#         [
#             "Total non-renewable energy",
#             "Self consumption",
#             "Total renewable energy",
#             "Installed capacity PV",
#             "Degree of NZE",
#             "Degree of autonomy",
#             "Total emissions",
#         ],
#         scenario_list,
#     )
>>>>>>> 22f08896
<|MERGE_RESOLUTION|>--- conflicted
+++ resolved
@@ -26,6 +26,7 @@
 
     """
     Plots all flows of the energy system for a given period of time.
+
     Parameters
     ----------
     scenario_name: str
@@ -52,11 +53,14 @@
     weekday: int
         The day of the caldendar_week (from 0-6 with 0 : Monday and 6: Sunday.
         If None: the next greater period is plotted. Default: None
+
     Returns
     -------
         None
         Saves figure into outputs_directory
     -------
+
+
     """
     # check if weekday is a valid day
     if weekday not in range(0, 6, 1):
@@ -145,10 +149,6 @@
     scenario_dict, variable_name, outputs_directory, basis_value
 ):
     """
-<<<<<<< HEAD
-
-=======
->>>>>>> 22f08896
     :param scenario_dict:
     :return:
     """
@@ -406,269 +406,6 @@
 def plot_kpi_loop(
     variable_name, kpi, scenario_dict, outputs_directory=None,
 ):
-<<<<<<< HEAD
-
-    """
-    Plots KPI's from the 'mvs_output/scalars_**.xlsx' files in `loop_outputs`
-    for a loop over one variable.
-
-    The plot is saved into the `loop_output_directory`.
-
-    Parameters
-    ----------
-    variable_name: str
-        Name of the variable that is changed each loop. Please do not enter
-        white spaces within the string.
-    kpi: list of str
-        List of KPI's to be plotted.
-        Possible entries:
-            "Degree of NZE"
-            "Total costs PV",
-            "Installed capacity PV",
-            "Total renewable energy use",
-            "Renewable share",
-            "LCOE PV",
-            "self consumption",
-            "self sufficiency",
-            "Degree of autonomy",
-            "Total non-renewable energy use",
-            "Total costs",
-            "Total annual production"
-    scenario_dict: dictionary
-        dictionary with the scenario names that should be compared as keys and
-        a label for the scenario as value. e.g.: {"Scenario_A1" : "si", "Scenario_A2": "cpv"}
-         Notice: all scenarios you want to compare, need to include the
-         loop-outputs for the same variable / steps. The scenario names
-         should follow the scheme: "Scenario_A1", "Scenario_A2", "Scenario_B1" etc.
-    outputs_directory: str
-        Path to output directory.
-        Default: constants.DEFAULT_OUTPUTS_DIRECTORY
-
-    Returns
-    -------
-        None
-        saves figure into `loop_output_directory`
-    -------
-
-
-    """
-    output_dict = {}
-    for scenario_name in scenario_dict.keys():
-        if outputs_directory == None:
-            outputs_directory = constants.DEFAULT_OUTPUTS_DIRECTORY
-            scenario_folder = os.path.join(outputs_directory, scenario_name)
-        else:
-            scenario_folder = os.path.join(outputs_directory, scenario_name)
-            if not os.path.isdir(scenario_folder):
-                logging.warning(f"The scenario folder {scenario_name} does not exist.")
-        loop_output_directory = os.path.join(
-            scenario_folder, "loop_outputs_" + str(variable_name)
-        )
-        if not os.path.isdir(loop_output_directory):
-            logging.warning(
-                f"The loop output folder {loop_output_directory} does not exist. "
-                f"Please check the variable_name"
-            )
-        # parse through scalars folder and read in all excel sheets
-        output = pd.DataFrame()
-        for filepath in list(
-            glob.glob(os.path.join(loop_output_directory, "scalars", "*.xlsx"))
-        ):
-
-            file_sheet1 = pd.read_excel(
-                filepath, header=0, index_col=1, sheet_name="cost_matrix1"
-            )
-            file_sheet2 = pd.read_excel(
-                filepath, header=0, index_col=1, sheet_name="scalar_matrix1"
-            )
-            file_sheet3 = pd.read_excel(
-                filepath, header=0, index_col=0, sheet_name="scalars1"
-            )
-
-            # get variable value from filepath
-            split_path = filepath.split("_")
-            get_step = split_path[::-1][0]
-            step = int(get_step.split(".")[0])
-            year = int(split_path[::-1][1])
-            # get all different pv assets
-            csv_directory = os.path.join(
-                scenario_folder,
-                "mvs_outputs_loop_"
-                + str(variable_name)
-                + "_"
-                + str(year)
-                + "_"
-                + str(step),
-                "inputs",
-                "csv_elements",
-            )
-            energyProduction = pd.read_csv(
-                os.path.join(csv_directory, "energyProduction.csv"), index_col=0
-            )
-            energyProduction = energyProduction.drop(["unit"], axis=1)
-            pv_labels = energyProduction.columns
-            # get total costs pv and installed capacity
-            index = str(year) + "_" + str(step)
-            output.loc[index, "step"] = int(step)
-            output.loc[index, "year"] = int(year)
-            for pv in pv_labels:
-                output.loc[index, "Total costs PV"] = file_sheet1.at[pv, "costs_total"]
-                output.loc[index, "Installed capacity PV"] = file_sheet2.at[
-                    pv, "optimizedAddCap"
-                ]
-                output.loc[index, "Total renewable energy"] = file_sheet3.at[
-                    "Total renewable energy use", 0
-                ]
-                output.loc[index, "Renewable factor"] = file_sheet3.at[
-                    "Renewable factor", 0
-                ]
-                output.loc[index, "LCOE PV"] = file_sheet1.at[
-                    pv, "levelized_cost_of_energy_of_asset"
-                ]
-                output.loc[index, "Self consumption"] = file_sheet3.at[
-                    "Onsite energy fraction", 0
-                ]
-                output.loc[index, "Self sufficiency"] = file_sheet3.at[
-                    "Onsite energy matching", 0
-                ]
-                output.loc[index, "Degree of autonomy"] = file_sheet3.at[
-                    "Degree of autonomy", 0
-                ]
-                output.loc[index, "Total emissions"] = file_sheet3.at[
-                    "Total emissions", 0
-                ]
-                output.loc[index, "Total non-renewable energy"] = file_sheet3.at[
-                    "Total non-renewable energy use", 0
-                ]
-                output.loc[index, "Degree of NZE"] = file_sheet3.at["Degree of NZE", 0]
-                output.loc[index, "Total costs"] = file_sheet3.at["costs_total", 0]
-                output.loc[index, "Total annual production"] = file_sheet2.at[
-                    pv, "annual_total_flow"
-                ]
-
-            output_dict_column = output.to_dict()
-            output_dict[scenario_dict[scenario_name]] = output_dict_column
-
-    # define y labels
-    y_title = {
-        "Total costs": "Total costs \n in EUR",
-        "Total costs PV": "Costs total PV \n in EUR",
-        "Installed capacity PV": "Installed capacity \nPV in kWp",
-        "Total renewable energy": "Total renewable \nenergy in kWh",
-        "Renewable factor": "Renewable factor \nin %",
-        "LCOE PV": "LCOE PV \nin EUR/kWh",
-        "Self consumption": "Self consumption \nin %",
-        "Self sufficiency": "Self sufficiency \nin %",
-        "Degree of autonomy": "Degree of \nautonomy in %",
-        "Total emissions": "Total emissions \nin kgCO2eq/kWh",
-        "Total non-renewable energy": "Total non-renewable \n energy in kWh",
-        "Degree of NZE": "Degree of NZE \n in %",
-        "Total annual production": "Total annual \n production in kWh",
-    }
-
-    output.sort_index(inplace=True)
-
-    # plot
-    hight = len(kpi) * 2
-    fig = plt.figure(figsize=(7, hight))
-    rows = len(kpi)
-    num = (
-        rows * 100 + 11
-    )  # the setting for number of rows | number of columns | row number
-    for i in kpi:
-        ax = fig.add_subplot(num)
-        num = num + 1
-        for key in output_dict.keys():
-            if "Basis" not in key:
-                x_min = min(output_dict[key]["step"].values())
-                x_max = max(output_dict[key]["step"].values())
-        for key in output_dict.keys():
-            df = pd.DataFrame()
-            df = df.from_dict(output_dict[key])
-            if "Basis" in key and len(df) <= 3:
-                for index in df.index:
-                    data = float(df.at[index, i])
-                    base = pd.Series(
-                        data=data, index=list(range(int(x_min), int(x_max) + 1))
-                    )
-                    #                   ax.hlines(y=float(row[i]), xmin=x_min, xmax=x_max, label = key, linestyle='--', color = "orange")
-                    base.plot(
-                        color="orange",
-                        style="--",
-                        ax=ax,
-                        label="_nolegend_",
-                        legend=False,
-                        sharex=True,
-                    )
-            else:
-                df.plot(
-                    x="step",
-                    y=i,
-                    style=".",
-                    ax=ax,
-                    label=key,
-                    legend=False,
-                    sharex=True,
-                    xticks=df.step,
-                )
-                ax.set_ylabel(y_title[i])
-                ax.set_xlabel(variable_name)
-                ax.get_yaxis().set_label_coords(-0.13, 0.5)
-                ax.set_xticks(df.step)
-                ax.set_xlim(ax.get_xlim()[0] - 0.5, ax.get_xlim()[1] + 0.5)
-    plt.xticks(rotation=45)
-
-    handles, labels = ax.get_legend_handles_labels()
-    fig.legend(
-        handles,
-        labels,
-        bbox_to_anchor=(0.96, 0.88),
-        loc="upper right",
-        borderaxespad=0.0,
-    )
-
-    plt.tight_layout()
-
-    name = ""
-    for scenario_name in scenario_dict.keys():
-        name = name + "_" + str(scenario_name)
-
-    fig.savefig(
-        os.path.join(
-            outputs_directory,
-            "plot_scalars" + str(name) + "_" + str(variable_name) + ".png",
-        )
-    )
-
-
-if __name__ == "__main__":
-    scenario_name = "Scenario_A2"
-    # plot_all_flows(
-    #     scenario_name=scenario_name,
-    #     month=None,
-    #     calendar_week=None,
-    #     weekday=5,
-    #     timeseries_directory=os.path.join(
-    #         constants.DEFAULT_OUTPUTS_DIRECTORY,
-    #         scenario_name,
-    #         "mvs_outputs_loop_hp_temp_15",
-    #     ),
-    # )
-
-    scenario_dict = {"Scenario_D1": "si", "Scenario_D2": "psi", "Scenario_D3": "cpv"}
-    plot_kpi_loop(
-        scenario_dict=scenario_dict,
-        variable_name="storeys",
-        kpi=[
-            "Installed capacity PV",
-            "Total costs PV",
-            "LCOE PV",
-            "Total annual production",
-            "Total costs",
-            "Degree of NZE",
-        ],
-    )
-=======
 
     """
     Plots KPI's from the 'mvs_output/scalars_**.xlsx' files in `loop_outputs`
@@ -1345,16 +1082,12 @@
     #         "Degree of NZE"
     #     ],
     # )
->>>>>>> 22f08896
     #
     # compare_weather_years(
     #     latitude=latitude,
     #     longitude=longitude,
     #     country=country,
     #     static_inputs_directory=None,
-<<<<<<< HEAD
-    # )
-=======
     # )
 
     plot_facades(
@@ -1388,5 +1121,4 @@
 #             "Total emissions",
 #         ],
 #         scenario_list,
-#     )
->>>>>>> 22f08896
+#     )