--- conflicted
+++ resolved
@@ -26,7 +26,6 @@
 
     """
     Plots all flows of the energy system for a given period of time.
-
     Parameters
     ----------
     scenario_name: str
@@ -53,14 +52,11 @@
     weekday: int
         The day of the caldendar_week (from 0-6 with 0 : Monday and 6: Sunday.
         If None: the next greater period is plotted. Default: None
-
     Returns
     -------
         None
         Saves figure into outputs_directory
     -------
-
-
     """
     # check if weekday is a valid day
     if weekday not in range(0, 6, 1):
@@ -601,15 +597,9 @@
             df = df.from_dict(output_dict[key])
             if "Reference" in key and len(df) <= 3:
                 for index in df.index:
-<<<<<<< HEAD
-                    if counter ==1:
-                        color = "tab:blue"
-                    if counter ==2:
-=======
                     if counter == 1:
                         color = "tab:blue"
                     if counter == 2:
->>>>>>> 763df8d4
                         color = "orange"
                     data = float(df.at[index, i])
                     base = pd.Series(
@@ -624,11 +614,7 @@
                         legend=False,
                         sharex=True,
                     )
-<<<<<<< HEAD
-                counter +=1
-=======
                 counter += 1
->>>>>>> 763df8d4
             else:
                 df.plot(
                     x="step",
@@ -652,21 +638,12 @@
 
     handles, labels = ax.get_legend_handles_labels()
     by_label = dict(zip(labels, handles))
-<<<<<<< HEAD
-    fig.legend(handles=by_label.values(), labels=by_label.keys(), loc="lower left", mode="expand",)
-
-#    handles, labels = ax.get_legend_handles_labels()
-#    fig.legend(
-#        handles, labels, loc="lower left", mode="expand",
-#    )
-=======
     fig.legend(
         handles=by_label.values(),
         labels=by_label.keys(),
         loc="lower left",
         mode="expand",
     )
->>>>>>> 763df8d4
 
     #    handles, labels = ax.get_legend_handles_labels()
     #    fig.legend(
@@ -1292,13 +1269,9 @@
             index = str(year)  # + "_" + str(step)
 
             for pv in pv_labels:
-<<<<<<< HEAD
-                output_dict[scenario_name]["Total costs"].loc[index, pv] = file_sheet3.at["costs_total", 0]
-=======
                 output_dict[scenario_name]["Total costs"].loc[
                     index, pv
                 ] = file_sheet3.at["costs_total", 0]
->>>>>>> 763df8d4
                 output_dict[scenario_name]["Total costs PV"].loc[
                     index, pv
                 ] = file_sheet1.at[pv, "costs_total"]
@@ -1382,19 +1355,11 @@
         "Total non-renewable energy": "Total non-renewable \n energy in kWh",
         "Degree of NZE": "Degree of NZE \n in %",
         "Total annual production": "Total annual production \n in kWh",
-<<<<<<< HEAD
-        "Total costs" : "Total costs \n in EUR"
-    }
-
-    x_title = {
-        "Scenario_H1" : "Helsinki, Finland",
-=======
         "Total costs": "Total costs \n in EUR",
     }
 
     x_title = {
         "Scenario_H1": "Helsinki, Finland",
->>>>>>> 763df8d4
         "Scenario_H2": "Riga, Latvia",
         "Scenario_H3": "Sevilla, Spain",
         "Scenario_H4": "Paris, France",
@@ -1406,10 +1371,6 @@
         "Scenario_H10": "Manchester, UK",
         "Scenario_H11": "Berlin, Germany",
         "Scenario_H12": "Madrid, Spain",
-<<<<<<< HEAD
-
-=======
->>>>>>> 763df8d4
     }
 
     #    output.sort_index(inplace=True)
@@ -1459,11 +1420,7 @@
             color=color_1,
             linewidth=0.5,
         )
-<<<<<<< HEAD
-        ax.set_xticklabels(x_title.values(),rotation=40, ha="right")
-=======
         ax.set_xticklabels(x_title.values(), rotation=40, ha="right")
->>>>>>> 763df8d4
         ax.set_ylabel(y_title[i])
         ax.set_xlabel("technology")
         ax.get_yaxis().set_label_coords(-0.04, 0.5)
@@ -1472,11 +1429,7 @@
         ax.grid(b=True, which="minor", axis="both", color="w", linewidth=0.5)
     plt.tight_layout(rect=(0.02, 0.03, 1, 1))
 
-<<<<<<< HEAD
-#    plt.xticks(x_title.values(),rotation=40, ha="right")
-=======
     #    plt.xticks(x_title.values(),rotation=40, ha="right")
->>>>>>> 763df8d4
     fig.legend(
         df_min.columns, loc="lower left", mode="expand",
     )
@@ -1507,20 +1460,6 @@
     #     ),
     # )
 
-<<<<<<< HEAD
-    scenario_dict = {"Scenario_G4_25F": "SI", "Scenario_G5_25F":"PSI", "Scenario_G6_25F":"CPV"}
-    plot_kpi_loop(
-        scenario_dict=scenario_dict,
-        variable_name="storeys",
-        kpi=[
-            "Total annual production",
-            "Total costs",
-            "Degree of NZE",
-            "Self consumption",
-            "Degree of autonomy",
-        ],
-    )
-=======
     # scenario_dict = {"Scenario_E1": "si", "Scenario_E2": "psi", "Scenario_E3": "cpv"}
     # plot_kpi_loop(
     #     scenario_dict=scenario_dict,
@@ -1534,11 +1473,7 @@
     #         "Degree of autonomy",
     #     ],
     # )
->>>>>>> 763df8d4
     #
-    # country="Germany"
-    # longitude= 13.4105300
-    # latitude = 52.5243700
     # compare_weather_years(
     #     latitude=latitude,
     #     longitude=longitude,
@@ -1553,50 +1488,6 @@
     #     outputs_directory=None,
     # )
     #
-<<<<<<< HEAD
-    #     scenario_list = [
-    #         "Scenario_A1",
-    #         "Scenario_A2",
-    # #        "Scenario_E3",
-    # #        "Scenario_E4",
-    #  #       "Scenario_E5",
-    # #        "Scenario_E6",
-    # #        "Scenario_F1",
-    # #        "Scenario_F2",
-    # #        "Scenario_F3",
-    # #        "Scenario_F4",
-    #     ]
-    #     plot_compare_scenarios(
-    #         "lifetime",
-    #         [
-    #             "Total non-renewable energy",
-    #             "Self consumption",
-    #             "Total renewable energy",
-    #             "Installed capacity PV",
-    #             "Degree of NZE",
-    #             "Degree of autonomy",
-    #             "Total emissions",
-    #         ],
-    #         scenario_list,
-    #     )
-    # scenario_list = [
-    #     "Scenario_I1",
-    #     "Scenario_I2",
-    #     "Scenario_I3",
-    #     "Scenario_I4",
-    #     "Scenario_I5",
-    #     "Scenario_I6",
-    #     "Scenario_I7",
-    #     "Scenario_I8",
-    #     "Scenario_I9",
-    #     "Scenario_I10",
-    #     "Scenario_I11",
-    #     "Scenario_I12",
-    # ]
-    # plot_compare_technologies(
-    #     variable_name="technology",
-    #     kpi=["Total annual production", "Installed capacity PV", "Degree of NZE", "Total costs", "Total emissions"],
-=======
     # scenario_list = [
     #     "Scenario_A1",
     #     "Scenario_A3",
@@ -1655,7 +1546,6 @@
     # plot_compare_technologies(
     #     variable_name="technology",
     #     kpi=["Total annual production", "Degree of NZE"],
->>>>>>> 763df8d4
     #     scenario_list=scenario_list,
     #     outputs_directory=None,
     # )