from pvcompare import check_inputs
import pvcompare.main as main
import pvcompare.constants as constants
import os
import pandas as pd
import shutil
import glob
import matplotlib.pyplot as plt
import matplotlib as mpl
import logging
import numpy as np
import seaborn as sns

sns.set()


def plot_all_flows(
    scenario_name=None,
    outputs_directory=None,
    timeseries_directory=None,
    timeseries_name="timeseries_all_busses.xlsx",
    month=None,
    calendar_week=None,
    weekday=None,
):

    """
    Plots all flows of the energy system for a given period of time.
    Parameters
    ----------
    scenario_name: str
        Name of the Scenario. The name should follow the scheme:
        "Scenario_A1", "Scenario_A2", "Scenario_B1" etc.
    outputs_directory: str or None
        Path to the directory in which the plot should be saved.
        Default: None.
        If None: `outputs_directory = constants.DEFAULT_OUTPUTS_DIRECTORY`
    timeseries_directory: str or None
        Path to the timeseries directory.
        If None: `timeseries_directory = outputs_directory`.
        Default: None.
    timeseries_name: str or None
        Default: timeseries_all_busses.xlsx
    month: int
        Number of month that should be plotted.
        Only fill in a number here, if you want to plot over one month.
        If None: will plot over week, weekday or the whole year. Default: None
    calendar_week: int
        the week (number in calender weeks) that should be plotted.
        Only fill in a number here, if you want to plot over one a week or a weekday.
        if None: will plot over one month or the whole year. Default: None
    weekday: int
        The day of the caldendar_week (from 0-6 with 0 : Monday and 6: Sunday.
        If None: the next greater period is plotted. Default: None
    Returns
    -------
        None
        Saves figure into outputs_directory
    -------
    """
    # check if weekday is a valid day
    if weekday not in range(0, 6, 1):
        logging.error(
            "The weekday is not valid. Please choose a number "
            "between 0-6 with 0:Monaday and 6:Sunday."
        )

    # read timeseries
    # check if scenario is specified or the timeseries directory is given
    if timeseries_directory is None:
        if outputs_directory == None:
            outputs_directory = constants.DEFAULT_OUTPUTS_DIRECTORY
        scenario_folder = os.path.join(outputs_directory, scenario_name)
        if timeseries_directory == None:
            timeseries_directory = os.path.join(scenario_folder, "mvs_outputs")
        if not os.path.isdir(timeseries_directory):
            logging.warning(
                "The timeseries directory does not exist. Please check "
                "the scenario name or specify the timeseries directory."
            )
    df = pd.read_excel(
        os.path.join(timeseries_directory, timeseries_name),
        sheet_name="Electricity bus",
        index_col=0,
    )
    # Converting the index as date
    df.index = pd.to_datetime(df.index)

    # define period for the plot
    if month is None:
        if calendar_week is None:
            period = "year"
            pass
            if weekday is not None:
                logging.error(
                    "If you want to create a plot over one weekday, please "
                    "define a caldendar_week as well. Otherwise set"
                    " weekday to 'None'."
                )
        else:
            if weekday is not None:
                df = df[df.index.week == calendar_week]
                df = df[df.index.weekday == weekday]
                period = "day_" + str(calendar_week) + "_" + str(weekday)
            else:
                df = df[df.index.week == calendar_week]
                period = "caldendar_week_" + str(calendar_week)
    else:
        if calendar_week is not None:
            if weekday is None:
                logging.warning(
                    "You inserted a month and a week. In this case the "
                    "plot will cover one caldendar_week. If you want to plot "
                    "over one month please set the calendar_week to 'None'"
                )
                df = df[df.index.week == calendar_week]
                period = "week_" + str(calendar_week)
            else:
                logging.warning(
                    "You inserted a month, a caldendar_week and a weekday. In this case the "
                    "plot will cover one weekday only. If you want to plot "
                    "over one month please set the caldendar_week and weekday to 'None'"
                )
                df = df[df.index.week == calendar_week]
                df = df[df.index.weekday == weekday]
                period = "day_" + str(calendar_week) + "_" + str(weekday)
        else:
            df = df[df.index.month == month]
            period = "month_" + str(month)

    # plot
    plt.title("All Flows", color="black")
    df.plot().legend(bbox_to_anchor=(1.05, 1), loc=2, borderaxespad=0.0)
    plt.xlabel("time")
    plt.ylabel("kW")

    # save plot into output directory
    plt.savefig(
        os.path.join(timeseries_directory, f"plot_{timeseries_name[:-5]}_{period}.png"),
        bbox_inches="tight",
    )


<<<<<<< HEAD
def plot_lifetime_specificosts_psi(
    scenario_dict, variable_name, outputs_directory, basis_value
):
=======
def plot_psi_matrix(scenario_dict, variable_name, outputs_directory, basis_value):
>>>>>>> ed690d5a
    """
    :param scenario_dict:
    :return:
    """
    LCOE = pd.DataFrame()
    INSTCAP = pd.DataFrame()
    TOTALCOSTS = pd.DataFrame()
    for scenario_name in scenario_dict.keys():
        sc_step = scenario_name.split("_")[::-1][0]
        if outputs_directory == None:
            outputs_directory = constants.DEFAULT_OUTPUTS_DIRECTORY
            scenario_folder = os.path.join(outputs_directory, scenario_name)
        else:
            scenario_folder = os.path.join(outputs_directory, scenario_name)
            if not os.path.isdir(scenario_folder):
                logging.warning(f"The scenario folder {scenario_name} does not exist.")
        loop_output_directory = os.path.join(
            scenario_folder, "loop_outputs_" + str(variable_name)
        )
        if not os.path.isdir(loop_output_directory):
            logging.warning(
                f"The loop output folder {loop_output_directory} does not exist. "
                f"Please check the variable_name"
            )
        # parse through scalars folder and read in all excel sheets
        for filepath in list(
            glob.glob(os.path.join(loop_output_directory, "scalars", "*.xlsx"))
        ):

            file_sheet1 = pd.read_excel(
                filepath, header=0, index_col=1, sheet_name="cost_matrix1"
            )
            file_sheet2 = pd.read_excel(
                filepath, header=0, index_col=1, sheet_name="scalar_matrix1"
            )
            file_sheet3 = pd.read_excel(
                filepath, header=0, index_col=0, sheet_name="scalars1"
            )

            # get variable value from filepath
            split_path = filepath.split("_")
            get_step = split_path[::-1][0]
            lt_step = int(get_step.split(".")[0])

            # get LCOE pv and installed capacity
            index = lt_step
            column = str(sc_step)
            #            LCOE.loc[index, "step"] = int(step)
            INSTCAP.loc[index, column] = file_sheet2.at["PV psi", "optimizedAddCap"]
            LCOE.loc[index, column] = file_sheet1.at[
                "PV psi", "levelized_cost_of_energy_of_asset"
            ]
            TOTALCOSTS.loc[index, column] = file_sheet3.at["costs_total", 0]
<<<<<<< HEAD
#    LCOE=LCOE.rename(columns={"500": "550", "600": "650", "700": "750", "800": "850", "900": "950", "1000": "1050", "1100": "1150"})
=======
    #    LCOE=LCOE.rename(columns={"500": "550", "600": "650", "700": "750", "800": "850", "900": "950", "1000": "1050", "1100": "1150"})
>>>>>>> ed690d5a
    LCOE.sort_index(ascending=False, inplace=True)
    INSTCAP.sort_index(ascending=False, inplace=True)
    TOTALCOSTS.sort_index(ascending=False, inplace=True)
    # select values close to basis value
    basis = pd.DataFrame()
    for column in LCOE.columns:
        value = LCOE[column].iloc[(LCOE[column] - basis_value).abs().argsort()[:1]]
        if value.index[0] is not None:
            basis.loc[column, "lifetime"] = int(value.index[0])

    # plot LCOE
    f, (ax1, ax3) = plt.subplots(1, 2, figsize=(20, 9))
    plt.tick_params(bottom="on")
    sns.set_style("whitegrid", {"axes.grid": True})
    ax1 = plt.subplot(121)
<<<<<<< HEAD
    ax1 = sns.heatmap(LCOE, cmap="YlGnBu", cbar_kws={"label": "LCOE in EUR/kWh"}, vmin = 0.07)
=======
    ax1 = sns.heatmap(
        LCOE, cmap="YlGnBu", cbar_kws={"label": "LCOE in EUR/kWh"}, vmin=0.07
    )
>>>>>>> ed690d5a
    ax1.set_ylabel("lifetime in years")
    ax1.set_xlabel("specific_costs in EUR")
    #    sns.lineplot(basis.columns, basis[0], ax = ax1)
    ax2 = ax1.twinx()
    ax2.plot(basis.index, basis["lifetime"], color="darkorange", label="SI")
    ax2.set_ylim(5, 25.5)
    ax2.axis("off")

    ax1.set_xticklabels([500, 600, 700, 800, 900, 1000, 1100], minor=False)
    # Create offset transform by 5 points in x direction
<<<<<<< HEAD
    dx = 40 / 72.;
    dy = 0 / 72.
=======
    dx = 40 / 72.0
    dy = 0 / 72.0
>>>>>>> ed690d5a
    offset = mpl.transforms.ScaledTranslation(dx, dy, f.dpi_scale_trans)

    # apply offset transform to all x ticklabels.
    for label in ax1.xaxis.get_majorticklabels():
        label.set_transform(label.get_transform() + offset)
    for label in ax2.xaxis.get_majorticklabels():
        label.set_transform(label.get_transform() + offset)

    ax3 = plt.subplot(122)
    ax3 = sns.heatmap(
        TOTALCOSTS, cmap="YlGnBu", cbar_kws={"label": "Total costs in EUR"}
    )
    ax3.set_ylabel("lifetime in years")
    ax3.set_xlabel("specific costs in EUR")

    plt.tight_layout()

    f.savefig(os.path.join(outputs_directory, f"plot_{scenario_name}_matrix.png",))


def compare_weather_years(
    latitude,
    longitude,
    country,
    static_inputs_directory=None,
    outputs_directory=None,
    user_inputs_mvs_directory=None,
):
    """
    Barplot that shows yearly aggregated weather parameters: ghi, dni, dhi and
    temperature.
    Parameters
    ----------
    latitude: float
        latitude of the location
    longitude: float
        longitude of the location
    country: str
        country of simulation
    static_inputs_directory: str
        if None: 'constants.DEFAULT_STATIC_INPUTS_DIRECTORY'
    outputs_directory: str
        if None: 'constants.DEFAULT_OUTPUTS_DIRECTORY
    user_inputs_mvs_directory: str or None
        Directory of the mvs inputs; where 'csv_elements/' is located. If None,
        `constants.DEFAULT_USER_INPUTS_MVS_DIRECTORY` is used as user_inputs_mvs_directory.
        Default: None.
    Returns
    -------
        None
        The plot is saved into the `output_directory`.
    -------
    """

    if static_inputs_directory == None:
        static_inputs_directory = constants.DEFAULT_STATIC_INPUTS_DIRECTORY
    if user_inputs_mvs_directory == None:
        user_inputs_mvs_directory = constants.DEFAULT_USER_INPUTS_MVS_DIRECTORY
    timeseries_directory = os.path.join(user_inputs_mvs_directory, "time_series")
    if outputs_directory == None:
        outputs_directory = constants.DEFAULT_OUTPUTS_DIRECTORY

    ghi = pd.DataFrame()
    temp = pd.DataFrame()
    dni = pd.DataFrame()
    dhi = pd.DataFrame()
    electricity_demand = pd.DataFrame()
    heat_demand = pd.DataFrame()

    for file in os.listdir(static_inputs_directory):
        if file.startswith("weatherdata_" + str(latitude) + "_" + str(longitude)):
            year = file.split(".")[2].split("_")[1]
            weatherdata = pd.read_csv(
                os.path.join(static_inputs_directory, file), header=0
            )
            ghi[year] = weatherdata["ghi"]
            temp[year] = weatherdata["temp_air"]
            dni[year] = weatherdata["dni"]
            dhi[year] = weatherdata["dhi"]

    for file in os.listdir(timeseries_directory):
        if file.startswith("electricity_load_"):
            if file.endswith(str(country) + "_5.csv"):
                year = int(file.split(".")[0].split("_")[2])
                electricity_load = pd.read_csv(
                    os.path.join(timeseries_directory, file), header=0
                )
                electricity_demand[year] = electricity_load["kWh"]
        elif file.startswith("heat_load_"):
            if file.endswith(str(country) + "_5.csv"):
                year = int(file.split(".")[0].split("_")[2])
                heat_load = pd.read_csv(
                    os.path.join(timeseries_directory, file), header=0
                )
                heat_demand[year] = heat_load["kWh"]

    ghi = ghi.reindex(sorted(ghi.columns), axis=1)
    temp = temp.reindex(sorted(temp.columns), axis=1)
    dni = dni.reindex(sorted(dni.columns), axis=1)
    dhi = dhi.reindex(sorted(dhi.columns), axis=1)
    electricity_demand = electricity_demand.reindex(
        sorted(electricity_demand.columns), axis=1
    )
    heat_demand = heat_demand.reindex(sorted(electricity_demand.columns), axis=1)

    ghi_sum = ghi.sum(axis=0)
    temp_sum = temp.sum(axis=0)
    dni_sum = dni.sum(axis=0)
    dhi_sum = dhi.sum(axis=0)
    el_sum = electricity_demand.sum(axis=0)
    he_sum = heat_demand.sum(axis=0)

    # data to plot
    n_groups = len(ghi.columns)

    # create plot
    fig = plt.figure(figsize=(11, 7))  # Create matplotlib figure
    ax = fig.add_subplot(111)  # Create matplotlib axes
    bar_width = 0.15
    opacity = 0.8

    ax2 = ax.twinx()

    ghi_sum.plot(
        kind="bar",
        color="tab:orange",
        ax=ax,
        alpha=opacity,
        width=bar_width,
        label="ghi",
        position=3,
    )
    dni_sum.plot(
        kind="bar",
        color="gold",
        ax=ax,
        alpha=opacity,
        width=bar_width,
        label="dni",
        position=2,
    )
    dhi_sum.plot(
        kind="bar",
        color="tab:green",
        ax=ax,
        alpha=opacity,
        width=bar_width,
        label="dhi",
        position=1,
    )
    el_sum.plot(
        kind="bar",
        color="tab:blue",
        ax=ax2,
        alpha=opacity,
        width=bar_width,
        label="electricity load",
        position=0,
    )
    #    he_sum.plot(kind='bar', color = "purple", ax=ax2, alpha = opacity,width=bar_width, label="heat load", position = 0)

    plt.xlabel("year")
    ax.set_ylabel("Irradiance in kW/year")
    ax2.set_ylabel("Demand in kWh/year")
    #    plt.title("yearly energy yield")
    #    plt.xticks(index + bar_width, (ghi.columns))
    ax.set_xlim(ax.get_xlim()[0] - 0.5, ax.get_xlim()[1] + 0.1)
    # Put a legend to the right of the current axis
    ax.legend(loc="lower right", bbox_to_anchor=(-0.05, 0))
    ax2.legend(loc="lower left", bbox_to_anchor=(1.05, 0))
    #    plt.tight_layout()

    # save plot into output directory
    plt.savefig(
        os.path.join(
            outputs_directory, f"plot_compare_weatherdata_{latitude}_{longitude}.png"
        ),
        bbox_inches="tight",
    )


def plot_kpi_loop(
    variable_name, kpi, scenario_dict, outputs_directory=None,
):

    """
    Plots KPI's from the 'mvs_output/scalars_**.xlsx' files in `loop_outputs`
    for a loop over one variable.
    The plot is saved into the `loop_output_directory`.
    Parameters
    ----------
    variable_name: str
        Name of the variable that is changed each loop. Please do not enter
        white spaces within the string.
    kpi: list of str
        List of KPI's to be plotted.
        Possible entries:
            "Degree of NZE"
            "Total costs PV",
            "Installed capacity PV",
            "Total renewable energy use",
            "Renewable share",
            "LCOE PV",
            "self consumption",
            "self sufficiency",
            "Degree of autonomy",
            "Total non-renewable energy use",
            "Total costs",
            "Total annual production"
    scenario_dict: dictionary
        dictionary with the scenario names that should be compared as keys and
        a label for the scenario as value. e.g.: {"Scenario_A1" : "si", "Scenario_A2": "cpv"}
         Notice: all scenarios you want to compare, need to include the
         loop-outputs for the same variable / steps. The scenario names
         should follow the scheme: "Scenario_A1", "Scenario_A2", "Scenario_B1" etc.
    outputs_directory: str
        Path to output directory.
        Default: constants.DEFAULT_OUTPUTS_DIRECTORY
    Returns
    -------
        None
        saves figure into `loop_output_directory`
    -------
    """
    output_dict = {}
    for scenario_name in scenario_dict.keys():
        if outputs_directory == None:
            outputs_directory = constants.DEFAULT_OUTPUTS_DIRECTORY
            scenario_folder = os.path.join(outputs_directory, scenario_name)
        else:
            scenario_folder = os.path.join(outputs_directory, scenario_name)
            if not os.path.isdir(scenario_folder):
                logging.warning(f"The scenario folder {scenario_name} does not exist.")
        loop_output_directory = os.path.join(
            scenario_folder, "loop_outputs_" + str(variable_name)
        )
        if not os.path.isdir(loop_output_directory):
            logging.warning(
                f"The loop output folder {loop_output_directory} does not exist. "
                f"Please check the variable_name"
            )
        # parse through scalars folder and read in all excel sheets
        output = pd.DataFrame()
        for filepath in list(
            glob.glob(os.path.join(loop_output_directory, "scalars", "*.xlsx"))
        ):

            file_sheet1 = pd.read_excel(
                filepath, header=0, index_col=1, sheet_name="cost_matrix1"
            )
            file_sheet2 = pd.read_excel(
                filepath, header=0, index_col=1, sheet_name="scalar_matrix1"
            )
            file_sheet3 = pd.read_excel(
                filepath, header=0, index_col=0, sheet_name="scalars1"
            )

            # get variable value from filepath
            split_path = filepath.split("_")
            get_step = split_path[::-1][0]
            step = int(get_step.split(".")[0])
            year = int(split_path[::-1][1])
            # get all different pv assets
            csv_directory = os.path.join(
                scenario_folder,
                "mvs_outputs_loop_"
                + str(variable_name)
                + "_"
                + str(year)
                + "_"
                + str(step),
                "inputs",
                "csv_elements",
            )
            energyProduction = pd.read_csv(
                os.path.join(csv_directory, "energyProduction.csv"), index_col=0
            )
            energyProduction = energyProduction.drop(["unit"], axis=1)
            pv_labels = energyProduction.columns
            # get total costs pv and installed capacity
            index = str(year) + "_" + str(step)
            output.loc[index, "step"] = int(step)
            output.loc[index, "year"] = int(year)
<<<<<<< HEAD
            output.loc[index, "Total costs PV"] = 0
            output.loc[index, "Total annual production"] = 0
            output.loc[index, "Installed capacity PV"] = 0
            counter = 1
            for pv in pv_labels:
                output.loc[index, "Total costs PV"] = output.loc[index, "Total costs PV"] + file_sheet1.at[pv, "costs_total"]
                output.loc[index, "Installed capacity PV"] = output.loc[index, "Installed capacity PV"] + file_sheet2.at[
                    pv, "optimizedAddCap"
                ]
=======
            output.loc[index, "Total annual production"] = 0
            output.loc[index, "Installed capacity PV"] = 0
            output.loc[index, "Total costs PV"] = 0
            counter = 1
            for pv in pv_labels:
                output.loc[index, "Total costs PV"] = (
                    output.loc[index, "Total costs PV"]
                    + file_sheet1.at[pv, "costs_total"]
                )
                output.loc[index, "Installed capacity PV"] = (
                    output.loc[index, "Installed capacity PV"]
                    + file_sheet2.at[pv, "optimizedAddCap"]
                )
>>>>>>> ed690d5a
                output.loc[index, "Total renewable energy"] = file_sheet3.at[
                    "Total renewable energy use", 0
                ]
                output.loc[index, "Renewable factor"] = file_sheet3.at[
                    "Renewable factor", 0
                ]
                if counter == 1:
                    output.loc[index, "LCOE PV"] = file_sheet1.at[
                        pv, "levelized_cost_of_energy_of_asset"
                    ]
                output.loc[index, "Self consumption"] = file_sheet3.at[
                    "Onsite energy fraction", 0
                ]
                output.loc[index, "Self sufficiency"] = file_sheet3.at[
                    "Onsite energy matching", 0
                ]
                output.loc[index, "Degree of autonomy"] = file_sheet3.at[
                    "Degree of autonomy", 0
                ]
                output.loc[index, "Total emissions"] = file_sheet3.at[
                    "Total emissions", 0
                ]
                output.loc[index, "Total non-renewable energy"] = file_sheet3.at[
                    "Total non-renewable energy use", 0
                ]
                output.loc[index, "Degree of NZE"] = file_sheet3.at["Degree of NZE", 0]
                output.loc[index, "Total costs"] = file_sheet3.at["costs_total", 0]
<<<<<<< HEAD
                output.loc[index, "Total annual production"] = output.loc[index, "Total annual production"] + file_sheet2.at[
                    pv, "annual_total_flow"
                ]
                counter +=1
=======
                output.loc[index, "Total annual production"] = (
                    output.loc[index, "Total annual production"]
                    + file_sheet2.at[pv, "annual_total_flow"]
                )
                counter += 1
>>>>>>> ed690d5a

            output_dict_column = output.to_dict()
            output_dict[scenario_dict[scenario_name]] = output_dict_column

    # define y labels
    y_title = {
        "Total costs": "Total costs \n in EUR",
        "Total costs PV": "Costs total PV \n in EUR",
        "Installed capacity PV": "Installed capacity \nPV in kWp",
        "Total renewable energy": "Total renewable \nenergy in kWh",
        "Renewable factor": "Renewable factor \nin %",
        "LCOE PV": "LCOE PV \nin EUR/kWh",
        "Self consumption": "Self consumption \nin %",
        "Self sufficiency": "Self sufficiency \nin %",
        "Degree of autonomy": "Degree of \nautonomy in %",
        "Total emissions": "Total emissions \nin kgCO2eq/kWh",
        "Total non-renewable energy": "Total non-renewable \n energy in kWh",
        "Degree of NZE": "Degree of NZE \n in %",
        "Total annual production": "Total annual \n production in kWh",
    }

    output.sort_index(inplace=True)

    # plot
    hight = len(kpi) * 2
    fig = plt.figure(figsize=(7, hight))
    rows = len(kpi)
    num = (
        rows * 100 + 11
    )  # the setting for number of rows | number of columns | row number
    for i in kpi:
        ax = fig.add_subplot(num)
        num = num + 1
        for key in output_dict.keys():
            if "Basis" not in key:
                x_min = min(output_dict[key]["step"].values())
                x_max = max(output_dict[key]["step"].values())
        for key in output_dict.keys():
            df = pd.DataFrame()
            df = df.from_dict(output_dict[key])
            if "Basis" in key and len(df) <= 3:
                for index in df.index:
                    data = float(df.at[index, i])
                    base = pd.Series(
                        data=data, index=list(range(int(x_min), int(x_max) + 1))
                    )
                    #                   ax.hlines(y=float(row[i]), xmin=x_min, xmax=x_max, label = key, linestyle='--', color = "orange")
                    base.plot(
                        color="orange",
                        style="--",
                        ax=ax,
                        label="_nolegend_",
                        legend=False,
                        sharex=True,
                    )
            else:
                df.plot(
                    x="step",
                    y=i,
                    style=".",
                    ax=ax,
                    label=key,
                    legend=False,
                    sharex=True,
                    xticks=df.step,
                )
                ax.set_ylabel(y_title[i])
                ax.set_xlabel(variable_name)
                ax.get_yaxis().set_label_coords(-0.13, 0.5)
                ax.set_xticks(df.step)
                ax.set_xlim(ax.get_xlim()[0] - 0.5, ax.get_xlim()[1] + 0.5)

    plt.tight_layout(rect=(0.02, 0.07, 1, 1))

    plt.xticks(rotation=45)

    handles, labels = ax.get_legend_handles_labels()
    fig.legend(
        handles, labels, loc="lower left", mode="expand",
    )

    name = ""
    for scenario_name in scenario_dict.keys():
        name = name + "_" + str(scenario_name)

    fig.savefig(
        os.path.join(
            outputs_directory,
            "plot_scalars" + str(name) + "_" + str(variable_name) + ".png",
        )
    )


def plot_facades(
    variable_name, kpi, scenario_name, outputs_directory=None,
):

    """
    Plots KPI's from the 'mvs_output/scalars_**.xlsx' files in `loop_outputs`
    for a loop over one variable.
    The plot is saved into the `loop_output_directory`.
    Parameters
    ----------
    variable_name: str
        Name of the variable that is changed each loop. Please do not enter
        white spaces within the string.
    kpi: list of str
        List of KPI's to be plotted.
        Possible entries:
            "Costs total PV",
            "LCOE PV",
            "Installed capacity PV",
    scenario_name: str
        The scenario names
         should follow the scheme: "Scenario_A1", "Scenario_A2", "Scenario_B1" etc.
    outputs_directory: str
        Path to output directory.
        Default: constants.DEFAULT_OUTPUTS_DIRECTORY
    Returns
    -------
        None
        saves figure into `loop_output_directory`
    -------
    """
    if outputs_directory == None:
        outputs_directory = constants.DEFAULT_OUTPUTS_DIRECTORY
        scenario_folder = os.path.join(outputs_directory, scenario_name)
    else:
        scenario_folder = os.path.join(outputs_directory, scenario_name)
        if not os.path.isdir(scenario_folder):
            logging.warning(f"The scenario folder {scenario_name} does not exist.")
    loop_output_directory = os.path.join(
        scenario_folder, "loop_outputs_" + str(variable_name)
    )
    if not os.path.isdir(loop_output_directory):
        logging.warning(
            f"The loop output folder {loop_output_directory} does not exist. "
            f"Please check the variable_name"
        )
    # parse through scalars folder and read in all excel sheets
    d = {}
    i = 0
    for filepath in list(
        glob.glob(os.path.join(loop_output_directory, "scalars", "*.xlsx"))
    ):

        file_sheet1 = pd.read_excel(
            filepath, header=0, index_col=1, sheet_name="cost_matrix1"
        )
        file_sheet2 = pd.read_excel(
            filepath, header=0, index_col=1, sheet_name="scalar_matrix1"
        )
        file_sheet3 = pd.read_excel(
            filepath, header=0, index_col=0, sheet_name="scalars1"
        )

        # get variable value from filepath
        split_path = filepath.split("_")
        get_step = split_path[::-1][0]
        step = get_step.split(".")[0]
        year = int(split_path[::-1][1])
        # get all different pv assets
        csv_directory = os.path.join(
            scenario_folder,
            "mvs_outputs_loop_"
            + str(variable_name)
            + "_"
            + str(year)
            + "_"
            + str(step),
            "inputs",
            "csv_elements",
        )
        energyProduction = pd.read_csv(
            os.path.join(csv_directory, "energyProduction.csv"), index_col=0
        )
        energyProduction = energyProduction.drop(["unit"], axis=1)
        pv_labels = energyProduction.columns
        # get total costs pv and installed capacity
        index = str(year)  # + "_" + str(step)
        #            output.loc[index, "step"] = int(step)
        #            output.loc[index, "year"] = int(year)
        #            costs_total=0
        #            LCOE_total=0
        #            installed_capa_total = 0
        for pv in pv_labels:
            if i == 0:
                d["costs_total"] = pd.DataFrame()
                d["LCOE"] = pd.DataFrame()
                d["installedCap"] = pd.DataFrame()
                d["production"] = pd.DataFrame()

            d["costs_total"].loc[index, pv] = int(year)
            d["costs_total"].loc[index, pv] = file_sheet1.at[pv, "costs_total"]
            d["LCOE"].loc[index, pv] = file_sheet1.at[
                pv, "levelized_cost_of_energy_of_asset"
            ]
            d["installedCap"].loc[index, pv] = file_sheet2.at[pv, "optimizedAddCap"]
            d["production"].loc[index, pv] = file_sheet2.at[pv, "annual_total_flow"]

        i += 1

<<<<<<< HEAD
    # restucture dataframes for facades

    min_value_year = []
    max_value_year = []
    diff_value_year = []

=======
>>>>>>> ed690d5a
    output_min = {}
    output_diff = {}
    output_max = {}
    for key in d.keys():
        output_min[key] = pd.DataFrame()
        output_diff[key] = pd.DataFrame()
        output_max[key] = pd.DataFrame()
        for c in d[key].columns:
            if c.endswith("1"):
                facade = "rooftop"
            elif c.endswith("2"):
                facade = "south facade"
            elif c.endswith("3"):
                facade = "east facade"
            elif c.endswith("4"):
                facade = "west facade"
            output_min[key].loc[facade, str(c)[:-1]] = d[key][c].min()
            output_diff[key].loc[facade, str(c)[:-1]] = (
                d[key][c].max() - d[key][c].min()
            )
            output_max[key].loc[facade, str(c)[:-1]] = d[key][c].max()

    # define y labels
    y_title = {
        "Costs total PV": "Costs total PV \n in EUR",
        "Installed capacity PV": "Installed capacity \nPV in kWp",
        "LCOE PV": "LCOE PV \nin EUR/kWh",
        "Total annual production": "Total annual \n production in kWh",
    }

    #    output.sort_index(inplace=True)
    # plot
    hight = len(d.keys()) * 2
    fig = plt.figure(figsize=(7, hight))
    fig.subplots_adjust(bottom=0.2)
    rows = len(d.keys())
    num = (
        rows * 100 + 11
    )  # the setting for number of rows | number of columns | row number

    color_1 = sns.color_palette()
    color_2 = sns.color_palette("pastel")
    counter = 1
    for key in output_min.keys():
        ax = fig.add_subplot(num)
        num = num + 1
        df_min = pd.DataFrame()
        df_diff = pd.DataFrame()
        df_max = pd.DataFrame()
        df_min = df_min.from_dict(output_min[key])
        df_diff = df_diff.from_dict(output_diff[key])
        df_max = df_max.from_dict(output_max[key])

        df_max.plot(
            kind="bar",
            ax=ax,
            legend=False,
            label=str(),
            sharex=True,
            color=color_2,
            linewidth=0.5,
        )

        df_min.plot(
            kind="bar",
            ax=ax,
            label=key,
            legend=False,
            sharex=True,
            color=color_1,
            linewidth=0.5,
        )

        ax.set_ylabel(str(key))
        ax.set_xlabel("facades")
        ax.get_yaxis().set_label_coords(-0.15, 0.5)
        ax.set_xlim(ax.get_xlim()[0] - 0.5, ax.get_xlim()[1] + 0.5)
        ax.grid(b=True, which="major", axis="both", color="w", linewidth=1.0)
        ax.grid(b=True, which="minor", axis="both", color="w", linewidth=0.5)
    plt.tight_layout(rect=(0.02, 0.03, 1, 1))

    plt.xticks(rotation=45)
    fig.legend(
        df_min.columns, loc="lower left", mode="expand",
    )

    fig.savefig(
        os.path.join(
            outputs_directory,
            "plot_facades_" + str(scenario_name) + "_" + str(variable_name) + ".png",
        )
    )


def plot_compare_scenarios(variable_name, kpi, scenario_list, outputs_directory=None):
    """
    kpi: list of str
        List of KPI's to be plotted.
        Possible entries:
            "Degree of NZE"
            "Costs total PV",
            "Installed capacity PV",
            "Total renewable energy use",
            "Renewable share",
            "LCOE PV",
            "self consumption",
            "self sufficiency",
            "Degree of autonomy",
            "Total non-renewable energy use"
    scenario_list: list
        List with the scenario names that should be compared
         Notice: all scenarios you want to compare, need to include the
         loop-outputs for the same variable / steps. The scenario names
         should follow the scheme: "Scenario_A1", "Scenario_A2", "Scenario_B1" etc.
    outputs_directory: str
        Path to output directory.
        Default: constants.DEFAULT_OUTPUTS_DIRECTORY
    Returns
    -------
        None
        saves figure into `loop_output_directory`
    -------
    """
    # height = len(kpi) * 2
    # fig = plt.figure(figsize=(7, height))

    output_dict = {}
    for scenario_name in scenario_list:
        if outputs_directory == None:
            outputs_directory = constants.DEFAULT_OUTPUTS_DIRECTORY
            scenario_folder = os.path.join(outputs_directory, scenario_name)
        else:
            scenario_folder = os.path.join(outputs_directory, scenario_name)
            if not os.path.isdir(scenario_folder):
                logging.warning(f"The scenario folder {scenario_name} does not exist.")
        loop_output_directory = os.path.join(
            scenario_folder, "loop_outputs_" + str(variable_name)
        )
        if not os.path.isdir(loop_output_directory):
            logging.warning(
                f"The loop output folder {loop_output_directory} does not exist. "
                f"Please check the variable_name"
            )
        # parse through scalars folder and read in all excel sheets
        output = pd.DataFrame()
        for filepath in list(
            glob.glob(os.path.join(loop_output_directory, "scalars", "*.xlsx"))
        ):
            file_sheet1 = pd.read_excel(
                filepath, header=0, index_col=1, sheet_name="cost_matrix1"
            )
            file_sheet2 = pd.read_excel(
                filepath, header=0, index_col=1, sheet_name="scalar_matrix1"
            )
            file_sheet3 = pd.read_excel(
                filepath, header=0, index_col=0, sheet_name="scalars1"
            )

            # get variable value from filepath
            split_path = filepath.split("_")
            get_step = split_path[::-1][0]
            step = int(get_step.split(".")[0])
            year = int(split_path[::-1][1])
            # get all different pv assets
            csv_directory = os.path.join(
                scenario_folder,
                "mvs_outputs_loop_"
                + str(variable_name)
                + "_"
                + str(year)
                + "_"
                + str(step),
                "inputs",
                "csv_elements",
            )
            energyProduction = pd.read_csv(
                os.path.join(csv_directory, "energyProduction.csv"), index_col=0
            )
            energyProduction = energyProduction.drop(["unit"], axis=1)
            pv_labels = energyProduction.columns
            # get total costs pv and installed capacity
            index = str(year) + "_" + str(step)
            output.loc[index, "step"] = int(step)
            output.loc[index, "year"] = int(year)
<<<<<<< HEAD
            for pv in pv_labels:
                output.loc[index, "Costs total PV"] = file_sheet1.at[pv, "costs_total"]
                output.loc[index, "Installed capacity PV"] = file_sheet2.at[
                    pv, "optimizedAddCap"
                ]
=======
            output.loc[index, "Total annual production"] = 0
            output.loc[index, "Installed capacity PV"] = 0
            output.loc[index, "Total costs PV"] = 0
            counter = 1
            for pv in pv_labels:
                output.loc[index, "Total costs PV"] = (
                    output.loc[index, "Total costs PV"]
                    + file_sheet1.at[pv, "costs_total"]
                )
                output.loc[index, "Installed capacity PV"] = (
                    output.loc[index, "Installed capacity PV"]
                    + file_sheet2.at[pv, "optimizedAddCap"]
                )
>>>>>>> ed690d5a
                output.loc[index, "Total renewable energy"] = file_sheet3.at[
                    "Total renewable energy use", 0
                ]
                output.loc[index, "Renewable factor"] = file_sheet3.at[
                    "Renewable factor", 0
                ]
<<<<<<< HEAD
                output.loc[index, "LCOE PV"] = file_sheet1.at[
                    pv, "levelized_cost_of_energy_of_asset"
                ]
=======
                if counter == 1:
                    output.loc[index, "LCOE PV"] = file_sheet1.at[
                        pv, "levelized_cost_of_energy_of_asset"
                    ]
>>>>>>> ed690d5a
                output.loc[index, "Self consumption"] = file_sheet3.at[
                    "Onsite energy fraction", 0
                ]
                output.loc[index, "Self sufficiency"] = file_sheet3.at[
                    "Onsite energy matching", 0
                ]
                output.loc[index, "Degree of autonomy"] = file_sheet3.at[
                    "Degree of autonomy", 0
                ]
                output.loc[index, "Total emissions"] = file_sheet3.at[
                    "Total emissions", 0
                ]
                output.loc[index, "Total non-renewable energy"] = file_sheet3.at[
                    "Total non-renewable energy use", 0
                ]
                output.loc[index, "Degree of NZE"] = file_sheet3.at["Degree of NZE", 0]
<<<<<<< HEAD
=======
                output.loc[index, "Total costs"] = file_sheet3.at["costs_total", 0]
                output.loc[index, "Total annual production"] = (
                    output.loc[index, "Total annual production"]
                    + file_sheet2.at[pv, "annual_total_flow"]
                )
                counter += 1
>>>>>>> ed690d5a

            output_dict_column = output.to_dict()
            output_dict[scenario_name] = output_dict_column
    # define y labels
    y_title = {
        "Costs total PV": "Costs total PV \n in EUR",
        "Installed capacity PV": "Installed capacity \nPV in kWp",
        "Total renewable energy": "Total renewable \nenergy in kWh",
        "Renewable factor": "Renewable factor \nin %",
        "LCOE PV": "LCOE PV \nin EUR/kWh",
        "Self consumption": "Self consumption \nin %",
        "Self sufficiency": "Self sufficiency \nin %",
        "Degree of autonomy": "Degree of \nautonomy in %",
        "Total emissions": "Total emissions \nin kgCO2eq/kWh",
        "Total non-renewable energy": "Total non-renewable \n energy in kWh",
        "Degree of NZE": "Degree of NZE \n in %",
    }

    output.sort_index(inplace=True)

    # plot
    height = len(kpi) * 2
    fig = plt.figure(figsize=(9, height))
    color_1 = sns.color_palette()
    color_2 = sns.color_palette("pastel")
    rows = len(kpi)
    num = (
        rows * 100 + 11
    )  # the setting for number of rows | number of columns | row number

    for i in kpi:
        ax = fig.add_subplot(num)
        num = num + 1

        min_value_year = []
        max_value_year = []
        diff_value_year = []

        for key in output_dict.keys():
            df = pd.DataFrame()
            df = df.from_dict(output_dict[key])

            max_value_year.append(max(df[i]))
            min_value_year.append(min(df[i]))
            diff_value_year.append(max(df[i]) - min(df[i]))

        scenario_name_ending = []
        for scenario_name in scenario_list:
            scenario_name_ending.append(scenario_name.split("_")[1])
        # Plot bar with maximum value of all three years
        ax.bar(
            scenario_name_ending,
            max_value_year,
            color=color_1[0],
            edgecolor=color_1[0],
            linewidth=0.5,
            label="KPI minimum of weather years",
        )
        # Plot span between minimum and maximum value of all three years
        ax.bar(
            scenario_name_ending,
            diff_value_year,
            bottom=min_value_year,
            edgecolor=color_2[0],
            linewidth=0.5,
            color=color_2[0],
            label="KPI maximum of weather years",
        )

        ax.set_ylabel(y_title[i])
        ax.set_xlabel("Scenario")
        ax.get_yaxis().set_label_coords(-0.13, 0.5)
        ax.set_xlim(ax.get_xlim()[0] - 0.5, ax.get_xlim()[1] + 0.5)
        # Print minor and major grid lines for better readability
        ax.get_xaxis().set_minor_locator(mpl.ticker.AutoMinorLocator())
        ax.get_yaxis().set_minor_locator(mpl.ticker.AutoMinorLocator())
        ax.set_ylim(ax.get_ylim()[0], ax.get_ylim()[1] + ax.get_ylim()[1] * 0.1)
        ax.grid(b=True, which="major", axis="both", color="w", linewidth=1.0)
        ax.grid(b=True, which="minor", axis="both", color="w", linewidth=0.5)

    plt.tight_layout(rect=(0.02, 0.03, 1, 1))

    handles, labels = ax.get_legend_handles_labels()
    fig.legend(
        handles, labels, loc="lower left", mode="expand",
    )

    name = ""
    for scenario_name in scenario_name_ending:
        name = name + "_" + str(scenario_name)

    fig.savefig(
        os.path.join(outputs_directory, "plot_compare_scenarios" + str(name) + ".png")
    )


<<<<<<< HEAD
=======
def plot_compare_technologies(
    variable_name, kpi, scenario_list, outputs_directory=None
):
    """
    kpi: list of str
        List of KPI's to be plotted.
        Possible entries:
            "Degree of NZE"
            "Costs total PV",
            "Installed capacity PV",
            "Total renewable energy use",
            "Renewable share",
            "LCOE PV",
            "self consumption",
            "self sufficiency",
            "Degree of autonomy",
            "Total non-renewable energy use"
    scenario_list: list
        List with the scenario names that should be compared
         Notice: all scenarios you want to compare, need to include the
         loop-outputs for the same variable / steps. The scenario names
         should follow the scheme: "Scenario_A1", "Scenario_A2", "Scenario_B1" etc.
    outputs_directory: str
        Path to output directory.
        Default: constants.DEFAULT_OUTPUTS_DIRECTORY
    Returns
    -------
        None
        saves figure into `loop_output_directory`
    -------
    """
    # height = len(kpi) * 2
    # fig = plt.figure(figsize=(7, height))

    output_dict = {}
    for scenario_name in scenario_list:
        if outputs_directory == None:
            outputs_directory = constants.DEFAULT_OUTPUTS_DIRECTORY
            scenario_folder = os.path.join(outputs_directory, scenario_name)
        else:
            scenario_folder = os.path.join(outputs_directory, scenario_name)
            if not os.path.isdir(scenario_folder):
                logging.warning(f"The scenario folder {scenario_name} does not exist.")
        loop_output_directory = os.path.join(
            scenario_folder, "loop_outputs_" + str(variable_name)
        )
        if not os.path.isdir(loop_output_directory):
            logging.warning(
                f"The loop output folder {loop_output_directory} does not exist. "
                f"Please check the variable_name"
            )
        # parse through scalars folder and read in all excel sheets
        output_dict[scenario_name] = {}
        output_dict[scenario_name]["costs_total"] = pd.DataFrame()
        output_dict[scenario_name]["LCOE"] = pd.DataFrame()
        output_dict[scenario_name]["Installed capacity PV"] = pd.DataFrame()
        output_dict[scenario_name]["Total annual production"] = pd.DataFrame()
        output_dict[scenario_name]["Total renewable energy"] = pd.DataFrame()
        output_dict[scenario_name]["Renewable factor"] = pd.DataFrame()
        output_dict[scenario_name]["LCOE PV"] = pd.DataFrame()
        output_dict[scenario_name]["Self consumption"] = pd.DataFrame()
        output_dict[scenario_name]["Self sufficiency"] = pd.DataFrame()
        output_dict[scenario_name]["Degree of autonomy"] = pd.DataFrame()
        output_dict[scenario_name]["Total emissions"] = pd.DataFrame()
        output_dict[scenario_name]["Total non-renewable energy"] = pd.DataFrame()
        output_dict[scenario_name]["Degree of NZE"] = pd.DataFrame()

        for filepath in list(
            glob.glob(os.path.join(loop_output_directory, "scalars", "*.xlsx"))
        ):
            file_sheet1 = pd.read_excel(
                filepath, header=0, index_col=1, sheet_name="cost_matrix1"
            )
            file_sheet2 = pd.read_excel(
                filepath, header=0, index_col=1, sheet_name="scalar_matrix1"
            )
            file_sheet3 = pd.read_excel(
                filepath, header=0, index_col=0, sheet_name="scalars1"
            )

            # get variable value from filepath
            split_path = filepath.split("_")
            get_step = split_path[::-1][0]
            step = get_step.split(".")[0]
            year = int(split_path[::-1][1])
            # get all different pv assets
            csv_directory = os.path.join(
                scenario_folder,
                "mvs_outputs_loop_"
                + str(variable_name)
                + "_"
                + str(year)
                + "_"
                + str(step),
                "inputs",
                "csv_elements",
            )
            energyProduction = pd.read_csv(
                os.path.join(csv_directory, "energyProduction.csv"), index_col=0
            )
            energyProduction = energyProduction.drop(["unit"], axis=1)
            pv_labels = energyProduction.columns
            # get total costs pv and installed capacity

            index = str(year)  # + "_" + str(step)

            for pv in pv_labels:
                output_dict[scenario_name]["costs_total"].loc[index, pv] = int(year)
                output_dict[scenario_name]["costs_total"].loc[
                    index, pv
                ] = file_sheet1.at[pv, "costs_total"]
                output_dict[scenario_name]["LCOE"].loc[index, pv] = file_sheet1.at[
                    pv, "levelized_cost_of_energy_of_asset"
                ]
                output_dict[scenario_name]["Installed capacity PV"].loc[
                    index, pv
                ] = file_sheet2.at[pv, "optimizedAddCap"]
                output_dict[scenario_name]["Total annual production"].loc[
                    index, pv
                ] = file_sheet2.at[pv, "annual_total_flow"]
                output_dict[scenario_name]["Total renewable energy"].loc[
                    index, pv
                ] = file_sheet3.at["Total renewable energy use", 0]
                output_dict[scenario_name]["Renewable factor"].loc[
                    index, pv
                ] = file_sheet3.at["Renewable factor", 0]
                output_dict[scenario_name]["LCOE PV"].loc[index, pv] = file_sheet1.at[
                    pv, "levelized_cost_of_energy_of_asset"
                ]
                output_dict[scenario_name]["Self consumption"].loc[
                    index, pv
                ] = file_sheet3.at["Onsite energy fraction", 0]
                output_dict[scenario_name]["Self sufficiency"].loc[
                    index, pv
                ] = file_sheet3.at["Onsite energy matching", 0]
                output_dict[scenario_name]["Degree of autonomy"].loc[
                    index, pv
                ] = file_sheet3.at["Degree of autonomy", 0]
                output_dict[scenario_name]["Total emissions"].loc[
                    index, pv
                ] = file_sheet3.at["Total emissions", 0]
                output_dict[scenario_name]["Total non-renewable energy"].loc[
                    index, pv
                ] = file_sheet3.at["Total non-renewable energy use", 0]
                output_dict[scenario_name]["Degree of NZE"].loc[
                    index, pv
                ] = file_sheet3.at["Degree of NZE", 0]
    output_min = {}
    output_diff = {}
    output_max = {}
    for scenario_name in output_dict.keys():
        output_min[scenario_name] = {}
        output_diff[scenario_name] = {}
        output_max[scenario_name] = {}

        for key in output_dict[scenario_name].keys():
            output_min[scenario_name][key] = pd.DataFrame()
            output_diff[scenario_name][key] = pd.DataFrame()
            output_max[scenario_name][key] = pd.DataFrame()
            for c in output_dict[scenario_name][key].columns:
                if c.endswith("si"):
                    technology = "SI"
                elif c.endswith("cpv"):
                    technology = "CPV"
                elif c.endswith("psi"):
                    technology = "PSI"
                output_min[scenario_name][key].loc[
                    technology, str(c)[:-1]
                ] = output_dict[scenario_name][key][c].min()
                output_diff[scenario_name][key].loc[technology, str(c)[:-1]] = (
                    output_dict[scenario_name][key][c].max()
                    - output_dict[scenario_name][key][c].min()
                )
                output_max[scenario_name][key].loc[
                    technology, str(c)[:-1]
                ] = output_dict[scenario_name][key][c].max()

    # define y labels
    y_title = {
        "Costs total PV": "Costs total PV \n in EUR",
        "Installed capacity PV": "Installed capacity \nPV in kWp",
        "Total renewable energy": "Total renewable \nenergy in kWh",
        "Renewable factor": "Renewable factor \nin %",
        "LCOE PV": "LCOE PV \nin EUR/kWh",
        "Self consumption": "Self consumption \nin %",
        "Self sufficiency": "Self sufficiency \nin %",
        "Degree of autonomy": "Degree of \nautonomy in %",
        "Total emissions": "Total emissions \nin kgCO2eq/kWh",
        "Total non-renewable energy": "Total non-renewable \n energy in kWh",
        "Degree of NZE": "Degree of NZE \n in %",
        "Total annual production": "Total annual production \n in kWh",
    }

    #    output.sort_index(inplace=True)
    # plot
    hight = len(kpi) * 4
    fig = plt.figure(figsize=(15, hight))
    fig.subplots_adjust(bottom=0.2)
    rows = len(kpi)
    num = (
        rows * 100 + 11
    )  # the setting for number of rows | number of columns | row number

    color_1 = sns.color_palette()
    color_2 = sns.color_palette("pastel")

    for i in kpi:
        ax = fig.add_subplot(num)
        num = num + 1

        df_min = pd.DataFrame()
        df_max = pd.DataFrame()

        for scenario_name in output_dict.keys():
            df = pd.DataFrame()
            df = df.from_dict(output_dict[scenario_name][i])
            for pv in df.columns:

                df_min.loc[scenario_name, pv] = df[pv].min()
                df_max.loc[scenario_name, pv] = df[pv].max()

        df_max.plot(
            kind="bar",
            ax=ax,
            legend=False,
            label=str(),
            sharex=True,
            color=color_2,
            linewidth=0.5,
        )

        df_min.plot(
            kind="bar",
            ax=ax,
            label=i,
            legend=False,
            sharex=True,
            color=color_1,
            linewidth=0.5,
        )

        ax.set_ylabel(y_title[i])
        ax.set_xlabel("technology")
        ax.get_yaxis().set_label_coords(-0.04, 0.5)
        ax.set_xlim(ax.get_xlim()[0] - 0.5, ax.get_xlim()[1] + 0.5)
        ax.grid(b=True, which="major", axis="both", color="w", linewidth=1.0)
        ax.grid(b=True, which="minor", axis="both", color="w", linewidth=0.5)
    plt.tight_layout(rect=(0.02, 0.03, 1, 1))

    plt.xticks(rotation=45)
    fig.legend(
        df_min.columns, loc="lower left", mode="expand",
    )

    fig.savefig(
        os.path.join(
            outputs_directory,
            "plot_technologies_"
            + str(scenario_name)
            + "_"
            + str(variable_name)
            + ".png",
        )
    )


>>>>>>> ed690d5a
if __name__ == "__main__":
    scenario_name = "Scenario_A2"
    # plot_all_flows(
    #     scenario_name=scenario_name,
    #     month=None,
    #     calendar_week=None,
    #     weekday=5,
    #     timeseries_directory=os.path.join(
    #         constants.DEFAULT_OUTPUTS_DIRECTORY,
    #         scenario_name,
    #         "mvs_outputs_loop_hp_temp_15",
    #     ),
    # )

<<<<<<< HEAD
#     scenario_dict = {"Scenario_E6": "cpv","Scenario_F6": "cpv_NZE"}
#     plot_kpi_loop(
#         scenario_dict=scenario_dict,
#         variable_name="storeys",
#         kpi=[
#             "Total annual production",
#             "Degree of NZE",
#             "Total costs PV",
#             "Installed capacity PV",
# #            "Total renewable energy use",
# #            "Renewable share",
#             "LCOE PV",
# #            "Self consumption",
# #            "self sufficiency",
#             "Degree of autonomy",
# #            "Total non-renewable energy use",
# #            "Total costs",
#
#         ],
#     )
    #
    # country="Germany"
    # longitude= 13.4105300
    # latitude = 52.5243700
=======
    # scenario_dict = {"Scenario_A2": "psi", "Scenario_A9": "psi_HP"}
    # plot_kpi_loop(
    #     scenario_dict=scenario_dict,
    #     variable_name="lifetime",
    #     kpi=[
    #         "Installed capacity PV",
    #         "Total emissions",
    #         "Degree of autonomy",
    #         "Degree of NZE"
    #     ],
    # )
    #
>>>>>>> ed690d5a
    # compare_weather_years(
    #     latitude=latitude,
    #     longitude=longitude,
    #     country=country,
    #     static_inputs_directory=None,
    # )

    # plot_facades(
<<<<<<< HEAD
    #     variable_name="storeys",
    #     kpi=["LCOE PV", "Costs total PV", "Installed capacity PV",],
    #     scenario_name="Scenario_F6",
    #     outputs_directory=None,
    # )
#
#     scenario_list = [
#         "Scenario_A1",
#         "Scenario_A2",
# #        "Scenario_E3",
# #        "Scenario_E4",
#  #       "Scenario_E5",
# #        "Scenario_E6",
# #        "Scenario_F1",
# #        "Scenario_F2",
# #        "Scenario_F3",
# #        "Scenario_F4",
#     ]
#     plot_compare_scenarios(
#         "lifetime",
#         [
#             "Total non-renewable energy",
#             "Self consumption",
#             "Total renewable energy",
#             "Installed capacity PV",
#             "Degree of NZE",
#             "Degree of autonomy",
#             "Total emissions",
#         ],
#         scenario_list,
#     )

    plot_lifetime_specificosts_psi(
        scenario_dict={"Scenario_C_500": "500", "Scenario_C_600": "500", "Scenario_C_700": "500", "Scenario_C_800": "500", "Scenario_C_900": "500", "Scenario_C_1000": "500", "Scenario_C_1100": "500"},
        variable_name="lifetime", outputs_directory=None, basis_value=0.083
    )
    # basis_value SPAIN: 0.083
    # basis_value GERMANY: 0.124
=======
    #     variable_name="technology",
    #     kpi=["LCOE PV", "Costs total PV", "Installed capacity PV",],
    #     scenario_name="Scenario_E2",
    #     outputs_directory=None,
    # )
    #
    #     scenario_list = [
    #         "Scenario_A1",
    #         "Scenario_A2",
    # #        "Scenario_E3",
    # #        "Scenario_E4",
    #  #       "Scenario_E5",
    # #        "Scenario_E6",
    # #        "Scenario_F1",
    # #        "Scenario_F2",
    # #        "Scenario_F3",
    # #        "Scenario_F4",
    #     ]
    #     plot_compare_scenarios(
    #         "lifetime",
    #         [
    #             "Total non-renewable energy",
    #             "Self consumption",
    #             "Total renewable energy",
    #             "Installed capacity PV",
    #             "Degree of NZE",
    #             "Degree of autonomy",
    #             "Total emissions",
    #         ],
    #         scenario_list,
    #     )
    scenario_list = [
        "Scenario_H1",
        "Scenario_H2",
        "Scenario_H3",
        "Scenario_H4",
        "Scenario_H5",
        "Scenario_H6",
        "Scenario_H7",
        "Scenario_H8",
        "Scenario_H9",
        "Scenario_H10",
        "Scenario_H11",
        "Scenario_H12",
    ]
    plot_compare_technologies(
        variable_name="technology",
        kpi=["Total annual production", "Degree of NZE"],
        scenario_list=scenario_list,
        outputs_directory=None,
    )
>>>>>>> ed690d5a
<|MERGE_RESOLUTION|>--- conflicted
+++ resolved
@@ -26,6 +26,7 @@
 
     """
     Plots all flows of the energy system for a given period of time.
+
     Parameters
     ----------
     scenario_name: str
@@ -52,11 +53,14 @@
     weekday: int
         The day of the caldendar_week (from 0-6 with 0 : Monday and 6: Sunday.
         If None: the next greater period is plotted. Default: None
+
     Returns
     -------
         None
         Saves figure into outputs_directory
     -------
+
+
     """
     # check if weekday is a valid day
     if weekday not in range(0, 6, 1):
@@ -141,13 +145,7 @@
     )
 
 
-<<<<<<< HEAD
-def plot_lifetime_specificosts_psi(
-    scenario_dict, variable_name, outputs_directory, basis_value
-):
-=======
 def plot_psi_matrix(scenario_dict, variable_name, outputs_directory, basis_value):
->>>>>>> ed690d5a
     """
     :param scenario_dict:
     :return:
@@ -200,12 +198,8 @@
             LCOE.loc[index, column] = file_sheet1.at[
                 "PV psi", "levelized_cost_of_energy_of_asset"
             ]
-            TOTALCOSTS.loc[index, column] = file_sheet3.at["costs_total", 0]
-<<<<<<< HEAD
-#    LCOE=LCOE.rename(columns={"500": "550", "600": "650", "700": "750", "800": "850", "900": "950", "1000": "1050", "1100": "1150"})
-=======
-    #    LCOE=LCOE.rename(columns={"500": "550", "600": "650", "700": "750", "800": "850", "900": "950", "1000": "1050", "1100": "1150"})
->>>>>>> ed690d5a
+            TOTALCOSTS.loc[index, column] = file_sheet1.at["PV psi", "costs_total"]
+
     LCOE.sort_index(ascending=False, inplace=True)
     INSTCAP.sort_index(ascending=False, inplace=True)
     TOTALCOSTS.sort_index(ascending=False, inplace=True)
@@ -221,13 +215,9 @@
     plt.tick_params(bottom="on")
     sns.set_style("whitegrid", {"axes.grid": True})
     ax1 = plt.subplot(121)
-<<<<<<< HEAD
-    ax1 = sns.heatmap(LCOE, cmap="YlGnBu", cbar_kws={"label": "LCOE in EUR/kWh"}, vmin = 0.07)
-=======
     ax1 = sns.heatmap(
         LCOE, cmap="YlGnBu", cbar_kws={"label": "LCOE in EUR/kWh"}, vmin=0.07
     )
->>>>>>> ed690d5a
     ax1.set_ylabel("lifetime in years")
     ax1.set_xlabel("specific_costs in EUR")
     #    sns.lineplot(basis.columns, basis[0], ax = ax1)
@@ -238,13 +228,8 @@
 
     ax1.set_xticklabels([500, 600, 700, 800, 900, 1000, 1100], minor=False)
     # Create offset transform by 5 points in x direction
-<<<<<<< HEAD
-    dx = 40 / 72.;
-    dy = 0 / 72.
-=======
     dx = 40 / 72.0
     dy = 0 / 72.0
->>>>>>> ed690d5a
     offset = mpl.transforms.ScaledTranslation(dx, dy, f.dpi_scale_trans)
 
     # apply offset transform to all x ticklabels.
@@ -528,20 +513,9 @@
             index = str(year) + "_" + str(step)
             output.loc[index, "step"] = int(step)
             output.loc[index, "year"] = int(year)
-<<<<<<< HEAD
             output.loc[index, "Total costs PV"] = 0
             output.loc[index, "Total annual production"] = 0
             output.loc[index, "Installed capacity PV"] = 0
-            counter = 1
-            for pv in pv_labels:
-                output.loc[index, "Total costs PV"] = output.loc[index, "Total costs PV"] + file_sheet1.at[pv, "costs_total"]
-                output.loc[index, "Installed capacity PV"] = output.loc[index, "Installed capacity PV"] + file_sheet2.at[
-                    pv, "optimizedAddCap"
-                ]
-=======
-            output.loc[index, "Total annual production"] = 0
-            output.loc[index, "Installed capacity PV"] = 0
-            output.loc[index, "Total costs PV"] = 0
             counter = 1
             for pv in pv_labels:
                 output.loc[index, "Total costs PV"] = (
@@ -552,7 +526,6 @@
                     output.loc[index, "Installed capacity PV"]
                     + file_sheet2.at[pv, "optimizedAddCap"]
                 )
->>>>>>> ed690d5a
                 output.loc[index, "Total renewable energy"] = file_sheet3.at[
                     "Total renewable energy use", 0
                 ]
@@ -580,18 +553,11 @@
                 ]
                 output.loc[index, "Degree of NZE"] = file_sheet3.at["Degree of NZE", 0]
                 output.loc[index, "Total costs"] = file_sheet3.at["costs_total", 0]
-<<<<<<< HEAD
-                output.loc[index, "Total annual production"] = output.loc[index, "Total annual production"] + file_sheet2.at[
-                    pv, "annual_total_flow"
-                ]
-                counter +=1
-=======
                 output.loc[index, "Total annual production"] = (
                     output.loc[index, "Total annual production"]
                     + file_sheet2.at[pv, "annual_total_flow"]
                 )
                 counter += 1
->>>>>>> ed690d5a
 
             output_dict_column = output.to_dict()
             output_dict[scenario_dict[scenario_name]] = output_dict_column
@@ -794,15 +760,6 @@
 
         i += 1
 
-<<<<<<< HEAD
-    # restucture dataframes for facades
-
-    min_value_year = []
-    max_value_year = []
-    diff_value_year = []
-
-=======
->>>>>>> ed690d5a
     output_min = {}
     output_diff = {}
     output_max = {}
@@ -987,13 +944,6 @@
             index = str(year) + "_" + str(step)
             output.loc[index, "step"] = int(step)
             output.loc[index, "year"] = int(year)
-<<<<<<< HEAD
-            for pv in pv_labels:
-                output.loc[index, "Costs total PV"] = file_sheet1.at[pv, "costs_total"]
-                output.loc[index, "Installed capacity PV"] = file_sheet2.at[
-                    pv, "optimizedAddCap"
-                ]
-=======
             output.loc[index, "Total annual production"] = 0
             output.loc[index, "Installed capacity PV"] = 0
             output.loc[index, "Total costs PV"] = 0
@@ -1007,23 +957,16 @@
                     output.loc[index, "Installed capacity PV"]
                     + file_sheet2.at[pv, "optimizedAddCap"]
                 )
->>>>>>> ed690d5a
                 output.loc[index, "Total renewable energy"] = file_sheet3.at[
                     "Total renewable energy use", 0
                 ]
                 output.loc[index, "Renewable factor"] = file_sheet3.at[
                     "Renewable factor", 0
                 ]
-<<<<<<< HEAD
-                output.loc[index, "LCOE PV"] = file_sheet1.at[
-                    pv, "levelized_cost_of_energy_of_asset"
-                ]
-=======
                 if counter == 1:
                     output.loc[index, "LCOE PV"] = file_sheet1.at[
                         pv, "levelized_cost_of_energy_of_asset"
                     ]
->>>>>>> ed690d5a
                 output.loc[index, "Self consumption"] = file_sheet3.at[
                     "Onsite energy fraction", 0
                 ]
@@ -1040,15 +983,12 @@
                     "Total non-renewable energy use", 0
                 ]
                 output.loc[index, "Degree of NZE"] = file_sheet3.at["Degree of NZE", 0]
-<<<<<<< HEAD
-=======
                 output.loc[index, "Total costs"] = file_sheet3.at["costs_total", 0]
                 output.loc[index, "Total annual production"] = (
                     output.loc[index, "Total annual production"]
                     + file_sheet2.at[pv, "annual_total_flow"]
                 )
                 counter += 1
->>>>>>> ed690d5a
 
             output_dict_column = output.to_dict()
             output_dict[scenario_name] = output_dict_column
@@ -1145,8 +1085,6 @@
     )
 
 
-<<<<<<< HEAD
-=======
 def plot_compare_technologies(
     variable_name, kpi, scenario_list, outputs_directory=None
 ):
@@ -1413,7 +1351,6 @@
     )
 
 
->>>>>>> ed690d5a
 if __name__ == "__main__":
     scenario_name = "Scenario_A2"
     # plot_all_flows(
@@ -1428,32 +1365,6 @@
     #     ),
     # )
 
-<<<<<<< HEAD
-#     scenario_dict = {"Scenario_E6": "cpv","Scenario_F6": "cpv_NZE"}
-#     plot_kpi_loop(
-#         scenario_dict=scenario_dict,
-#         variable_name="storeys",
-#         kpi=[
-#             "Total annual production",
-#             "Degree of NZE",
-#             "Total costs PV",
-#             "Installed capacity PV",
-# #            "Total renewable energy use",
-# #            "Renewable share",
-#             "LCOE PV",
-# #            "Self consumption",
-# #            "self sufficiency",
-#             "Degree of autonomy",
-# #            "Total non-renewable energy use",
-# #            "Total costs",
-#
-#         ],
-#     )
-    #
-    # country="Germany"
-    # longitude= 13.4105300
-    # latitude = 52.5243700
-=======
     # scenario_dict = {"Scenario_A2": "psi", "Scenario_A9": "psi_HP"}
     # plot_kpi_loop(
     #     scenario_dict=scenario_dict,
@@ -1466,7 +1377,9 @@
     #     ],
     # )
     #
->>>>>>> ed690d5a
+    # country="Germany"
+    # longitude= 13.4105300
+    # latitude = 52.5243700
     # compare_weather_years(
     #     latitude=latitude,
     #     longitude=longitude,
@@ -1475,46 +1388,6 @@
     # )
 
     # plot_facades(
-<<<<<<< HEAD
-    #     variable_name="storeys",
-    #     kpi=["LCOE PV", "Costs total PV", "Installed capacity PV",],
-    #     scenario_name="Scenario_F6",
-    #     outputs_directory=None,
-    # )
-#
-#     scenario_list = [
-#         "Scenario_A1",
-#         "Scenario_A2",
-# #        "Scenario_E3",
-# #        "Scenario_E4",
-#  #       "Scenario_E5",
-# #        "Scenario_E6",
-# #        "Scenario_F1",
-# #        "Scenario_F2",
-# #        "Scenario_F3",
-# #        "Scenario_F4",
-#     ]
-#     plot_compare_scenarios(
-#         "lifetime",
-#         [
-#             "Total non-renewable energy",
-#             "Self consumption",
-#             "Total renewable energy",
-#             "Installed capacity PV",
-#             "Degree of NZE",
-#             "Degree of autonomy",
-#             "Total emissions",
-#         ],
-#         scenario_list,
-#     )
-
-    plot_lifetime_specificosts_psi(
-        scenario_dict={"Scenario_C_500": "500", "Scenario_C_600": "500", "Scenario_C_700": "500", "Scenario_C_800": "500", "Scenario_C_900": "500", "Scenario_C_1000": "500", "Scenario_C_1100": "500"},
-        variable_name="lifetime", outputs_directory=None, basis_value=0.083
-    )
-    # basis_value SPAIN: 0.083
-    # basis_value GERMANY: 0.124
-=======
     #     variable_name="technology",
     #     kpi=["LCOE PV", "Costs total PV", "Installed capacity PV",],
     #     scenario_name="Scenario_E2",
@@ -1565,5 +1438,4 @@
         kpi=["Total annual production", "Degree of NZE"],
         scenario_list=scenario_list,
         outputs_directory=None,
-    )
->>>>>>> ed690d5a
+    )