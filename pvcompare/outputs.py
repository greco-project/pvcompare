--- conflicted
+++ resolved
@@ -667,14 +667,9 @@
     kpi: list of str
         List of KPI's to be plotted.
         Possible entries:
-<<<<<<< HEAD
-            "Costs total PV",
-            "installed capacity PV",
-=======
             "Degree of NZE"
             "Costs total PV",
             "Installed capacity PV",
->>>>>>> 55184c31
             "Total renewable energy use",
             "Renewable share",
             "LCOE PV",
@@ -1037,169 +1032,6 @@
         bbox_inches="tight",
     )
 
-def plot_lifetime_specificosts_psi(scenario_dict, variable_name, outputs_directory):
-    """
-
-    :param scenario_dict:
-    :return:
-    """
-    LCOE = pd.DataFrame()
-    INSTCAP = pd.DataFrame()
-    for scenario_name in scenario_dict.keys():
-        sc_step = scenario_name.split("_")[::-1][0]
-        if outputs_directory == None:
-            outputs_directory = constants.DEFAULT_OUTPUTS_DIRECTORY
-            scenario_folder = os.path.join(outputs_directory, scenario_name)
-        else:
-            scenario_folder = os.path.join(outputs_directory, scenario_name)
-            if not os.path.isdir(scenario_folder):
-                logging.warning(f"The scenario folder {scenario_name} does not exist.")
-        loop_output_directory = os.path.join(
-            scenario_folder, "loop_outputs_" + str(variable_name)
-        )
-        if not os.path.isdir(loop_output_directory):
-            logging.warning(
-                f"The loop output folder {loop_output_directory} does not exist. "
-                f"Please check the variable_name"
-            )
-        # parse through scalars folder and read in all excel sheets
-        for filepath in list(
-            glob.glob(os.path.join(loop_output_directory, "scalars", "*.xlsx"))
-        ):
-
-            file_sheet1 = pd.read_excel(
-                filepath, header=0, index_col=1, sheet_name="cost_matrix"
-            )
-            file_sheet2 = pd.read_excel(
-                filepath, header=0, index_col=1, sheet_name="scalar_matrix"
-            )
-            file_sheet3 = pd.read_excel(
-                filepath, header=0, index_col=0, sheet_name="scalars"
-            )
-
-            # get variable value from filepath
-            split_path = filepath.split("_")
-            get_step = split_path[::-1][0]
-            lt_step = int(get_step.split(".")[0])
-
-
-            # get LCOE pv and installed capacity
-            index = lt_step
-            column = str(sc_step)
-#            LCOE.loc[index, "step"] = int(step)
-            INSTCAP.loc[index, column] = file_sheet2.at[
-                "PV psi", "optimizedAddCap"]
-            LCOE.loc[index, column] = file_sheet1.at[
-                "PV psi", "levelized_cost_of_energy_of_asset"
-            ]
-
-    # define y labels
-    y_title = {
-        "Installed capacity PV": "Installed capacity \nPV in kWp",
-        "LCOE PV": "LCOE PV \nin EUR/kWh",
-    }
-
-    LCOE.sort_index(ascending =False, inplace=True)
-    INSTCAP.sort_index(inplace=True)
-
-    # plot LCOE
-    fig = plt.figure(figsize=(13, 5))
-    ax1 = plt.subplot(121)
-    ax1 = sns.heatmap(LCOE, cmap="YlGnBu",cbar_kws={'label': 'LCOE in EUR/kWh'})
-    ax1.set_ylabel("lifetime in years")
-    ax1.set_xlabel("specific_costs in EUR")
-
-    # fig.savefig(
-    #     os.path.join(
-    #         outputs_directory,
-    #         "plot_LCOE_lifetime_specific_costs_PSI_Germany.png",
-    #     )
-    # )
-    # plot LCOE
-    ax2 =plt.subplot(122)
-    ax2 = sns.heatmap(INSTCAP, cmap="YlGnBu", cbar_kws={'label': 'Installed capacity in kWp'})
-    ax2.set_ylabel("lifetime in years")
-    ax2.set_xlabel("specific costs in EUR")
-
-    plt.tight_layout()
-
-    fig.savefig(
-        os.path.join(
-            outputs_directory,
-            "plot_INSTCAP_LCOE_PSI_Germany.png",
-        )
-    )
-
-
-
-
-
-
-    #
-    #
-    # hight = len(kpi) * 2
-    # fig = plt.figure(figsize=(7, hight))
-    # rows = len(kpi)
-    # num = (
-    #     rows * 100 + 11
-    # )  # the setting for number of rows | number of columns | row number
-    # for i in kpi:
-    #     ax = fig.add_subplot(num)
-    #     num = num + 1
-    #     for key in output_dict.keys():
-    #         if key is not "si":
-    #             print("si")
-    #             x_min = min(output_dict[key]["step"].values())
-    #             x_max = max(output_dict[key]["step"].values())
-    #     for key in output_dict.keys():
-    #         df = pd.DataFrame()
-    #         df = df.from_dict(output_dict[key])
-    #         if key == "si" and len(df) ==1:
-    #             base=pd.Series(data=float(df[i].values), index=list(range(int(x_min), int(x_max))))
-    #             base.plot(color="orange", style='--', label = "si", ax=ax,
-    #                 legend=False,
-    #                 sharex=True,
-    #                 xticks=df.step,)
-    #         else:
-    #             df.plot(
-    #                 x="step",
-    #                 y=i,
-    #                 style=".",
-    #                 ax=ax,
-    #                 label=key,
-    #                 legend=False,
-    #                 sharex=True,
-    #                 xticks=df.step,
-    #             )
-    #             ax.set_ylabel(y_title[i])
-    #             ax.set_xlabel(variable_name)
-    #             ax.get_yaxis().set_label_coords(-0.13, 0.5)
-    #             ax.set_xlim(ax.get_xlim()[0] - 0.5, ax.get_xlim()[1] + 0.5)
-    #
-    #
-    # handles, labels = ax.get_legend_handles_labels()
-    # fig.legend(
-    #     handles,
-    #     labels,
-    #     bbox_to_anchor=(0.96, 0.96),
-    #     loc="upper right",
-    #     borderaxespad=0.0,
-    # )
-    #
-    # plt.tight_layout()
-    #
-    # name = ""
-    # for scenario_name in scenario_dict.keys():
-    #     name = name + "_" + str(scenario_name)
-    #
-    # fig.savefig(
-    #     os.path.join(
-    #         outputs_directory,
-    #         "plot_scalars" + str(name) + "_" + str(variable_name) + ".png",
-    #     )
-#    )
-
-
 
 def postprocessing_kpi(scenario_name, outputs_directory=None):
     """
@@ -1311,11 +1143,103 @@
                 f"Scalars file sheet {filepath_s} has been overwritten with new KPI's"
             )
 
+def plot_lifetime_specificosts_psi(scenario_dict, variable_name, outputs_directory):
+    """
+
+    :param scenario_dict:
+    :return:
+    """
+    LCOE = pd.DataFrame()
+    INSTCAP = pd.DataFrame()
+    for scenario_name in scenario_dict.keys():
+        sc_step = scenario_name.split("_")[::-1][0]
+        if outputs_directory == None:
+            outputs_directory = constants.DEFAULT_OUTPUTS_DIRECTORY
+            scenario_folder = os.path.join(outputs_directory, scenario_name)
+        else:
+            scenario_folder = os.path.join(outputs_directory, scenario_name)
+            if not os.path.isdir(scenario_folder):
+                logging.warning(f"The scenario folder {scenario_name} does not exist.")
+        loop_output_directory = os.path.join(
+            scenario_folder, "loop_outputs_" + str(variable_name)
+        )
+        if not os.path.isdir(loop_output_directory):
+            logging.warning(
+                f"The loop output folder {loop_output_directory} does not exist. "
+                f"Please check the variable_name"
+            )
+        # parse through scalars folder and read in all excel sheets
+        for filepath in list(
+            glob.glob(os.path.join(loop_output_directory, "scalars", "*.xlsx"))
+        ):
+
+            file_sheet1 = pd.read_excel(
+                filepath, header=0, index_col=1, sheet_name="cost_matrix"
+            )
+            file_sheet2 = pd.read_excel(
+                filepath, header=0, index_col=1, sheet_name="scalar_matrix"
+            )
+            file_sheet3 = pd.read_excel(
+                filepath, header=0, index_col=0, sheet_name="scalars"
+            )
+
+            # get variable value from filepath
+            split_path = filepath.split("_")
+            get_step = split_path[::-1][0]
+            lt_step = int(get_step.split(".")[0])
+
+
+            # get LCOE pv and installed capacity
+            index = lt_step
+            column = str(sc_step)
+#            LCOE.loc[index, "step"] = int(step)
+            INSTCAP.loc[index, column] = file_sheet2.at[
+                "PV psi", "optimizedAddCap"]
+            LCOE.loc[index, column] = file_sheet1.at[
+                "PV psi", "levelized_cost_of_energy_of_asset"
+            ]
+
+    # define y labels
+    y_title = {
+        "Installed capacity PV": "Installed capacity \nPV in kWp",
+        "LCOE PV": "LCOE PV \nin EUR/kWh",
+    }
+
+    LCOE.sort_index(ascending =False, inplace=True)
+    INSTCAP.sort_index(inplace=True)
+
+    # plot LCOE
+    fig = plt.figure(figsize=(13, 5))
+    ax1 = plt.subplot(121)
+    ax1 = sns.heatmap(LCOE, cmap="YlGnBu",cbar_kws={'label': 'LCOE in EUR/kWh'})
+    ax1.set_ylabel("lifetime in years")
+    ax1.set_xlabel("specific_costs in EUR")
+
+    # fig.savefig(
+    #     os.path.join(
+    #         outputs_directory,
+    #         "plot_LCOE_lifetime_specific_costs_PSI_Germany.png",
+    #     )
+    # )
+    # plot LCOE
+    ax2 =plt.subplot(122)
+    ax2 = sns.heatmap(INSTCAP, cmap="YlGnBu", cbar_kws={'label': 'Installed capacity in kWp'})
+    ax2.set_ylabel("lifetime in years")
+    ax2.set_xlabel("specific costs in EUR")
+
+    plt.tight_layout()
+
+    fig.savefig(
+        os.path.join(
+            outputs_directory,
+            "plot_INSTCAP_LCOE_PSI_Germany.png",
+        )
+    )
 
 if __name__ == "__main__":
     latitude = 52.5243700
     longitude = 13.4105300
-    years = [2011]  # a year between 2011-2013!!!
+    years = [2011, 2015]  # a year between 2011-2013!!!
     storeys = 5
     country = "Germany"
     scenario_name = "Scenario_A2"
@@ -1373,22 +1297,16 @@
     #     ),
     # )
 
-<<<<<<< HEAD
     # scenario_dict = {"Scenario_A01": "si", "Scenario_A1": "psi"}
-=======
-    # scenario_dict = {"Scenario_A2": "psi", "Scenario_A9": "psi_HP"}
->>>>>>> 55184c31
     # plot_kpi_loop(
     #     scenario_dict=scenario_dict,
     #     variable_name="lifetime",
     #     kpi=[
     #         "Installed capacity PV",
-<<<<<<< HEAD
     #         "LCOE PV",
-=======
->>>>>>> 55184c31
     #         "Total emissions",
     #         "Self consumption",
+    #         "Total emissions",
     #         "Degree of autonomy",
     #     ],
     # )
@@ -1400,9 +1318,7 @@
     #     static_inputs_directory=None,
     # )
 
-<<<<<<< HEAD
-    scenario_dict = {"Scenario_B_500": "500", "Scenario_B_600": "600", "Scenario_B_700": "700", "Scenario_B_800": "800", "Scenario_B_900": "900", "Scenario_B_1000": "1000", "Scenario_B_1100": "1100"}
-    plot_lifetime_specificosts_psi(scenario_dict, variable_name="lifetime", outputs_directory=None)
-=======
     # postprocessing_kpi(scenario_name="Scenario_A9", outputs_directory=None)
->>>>>>> 55184c31
+
+scenario_dict = {"Scenario_B_500": "500", "Scenario_B_600": "600", "Scenario_B_700": "700", "Scenario_B_800": "800", "Scenario_B_900": "900", "Scenario_B_1000": "1000", "Scenario_B_1100": "1100"}
+    plot_lifetime_specificosts_psi(scenario_dict, variable_name="lifetime", outputs_directory=None)