# -*- coding: utf-8 -*-
"""
Creating demand profiles.
The heat demand uses bdew profiles.

Installation requirements
-------------------------
This example requires at least version v0.1.4 of the oemof demandlib. Install
by:
    pip install 'demandlib>=0.1.4,<0.2'
Optional:
    pip install matplotlib

"""

import demandlib.bdew as bdew
import demandlib.particular_profiles as profiles
import os
import sys
import pandas as pd
import numpy as np
import inspect
from pkgutil import iter_modules
from importlib import import_module
from pvcompare import constants
from pvcompare import check_inputs

import logging

log_format = "%(asctime)s %(levelname)s %(filename)s:%(lineno)d %(message)s"
logging.basicConfig(stream=sys.stdout, level=logging.DEBUG, format=log_format)

try:
    import matplotlib.pyplot as plt
except ImportError:
    plt = None
import workalendar

try:
    from workalendar.europe import Germany
except ImportError:
    workalendar = None


# todo (nice to have): add function that writes name of demand.csv into energyConsumption.csv


def calculate_load_profiles(
    country,
<<<<<<< HEAD
    population,
    year,
    weather,
    static_input_directory=None,
    user_input_directory=None,
=======
    lat,
    lon,
    storeys,
    year,
    weather,
    input_directory=None,
>>>>>>> 7a9f4bf3
    mvs_input_directory=None,
):
    """
    Calculates electricity and heat load profiles and saves them to csv.

    Parameters
    ---------
    country: str
        The country's name has to be in English and with capital first letter.
    population: int
        The district population.
    year: int
        Year for which power demand time series is calculated, needs to be between 2011 - 2015.
    weather :
        # todo add
    static_input_directory: str or None
        Directory of the pvcompare static inputs. If None,
        `constants.DEFAULT_STCATIC_INPUT_DIRECTORY` is used as static_input_directory.
        Default: None.
    user_input_directory: str or None
        Directory of the user inputs. If None,
        `constants.DEFAULT_USER_INPUT_DIRECTORY` is used as user_input_directory.
        Default: None.
    mvs_input_directory : str or None
        Path to mvs input directory. If None: DEFAULT_MVS_INPUT_DIRECTORY. Default: None.

    Returns
    ------
    None
    """

    if static_input_directory == None:
        static_input_directory = constants.DEFAULT_STATIC_INPUT_DIRECTORY
    if user_input_directory == None:
        user_input_directory = constants.DEFAULT_USER_INPUT_DIRECTORY
    if mvs_input_directory is None:
        mvs_input_directory = constants.DEFAULT_MVS_INPUT_DIRECTORY

    # load eneryConsumption.csv
    energyConsumption = pd.read_csv(
        os.path.join(mvs_input_directory, "csv_elements/energyConsumption.csv"),
        index_col=0,
    )

    for column in energyConsumption:
        if column != "unit":
            if energyConsumption.at["energyVector", column] == "Heat":
                calculate_heat_demand(
                    country=country,
                    lat=lat,
                    lon=lon,
                    storeys=storeys,
                    year=year,
                    weather=weather,
                    static_input_directory=static_input_directory,
                    user_input_directory=user_input_directory,
                    mvs_input_directory=mvs_input_directory,
                    column=column,
                )
            elif energyConsumption.at["energyVector", column] == "Electricity":
                calculate_power_demand(
                    country=country,
                    storeys=storeys,
                    year=year,
                    static_input_directory=static_input_directory,
                    user_input_directory=user_input_directory,
                    mvs_input_directory=mvs_input_directory,
                    column=column,
                )
            else:
                logging.warning(
                    "the given energyVector in energyConsumption.csv "
                    "is not recognized. Please enter either >Heat< "
                    "or >Electricity<"
                )


def calculate_power_demand(
<<<<<<< HEAD
    country,
    population,
    year,
    column,
    static_input_directory=None,
    user_input_directory=None,
    mvs_input_directory=None,
=======
    country, storeys, year, column, input_directory=None, mvs_input_directory=None
>>>>>>> 7a9f4bf3
):
    """
    Calculates electricity demand profile for `population` and `country`.

    The electricity demand is calculated for a given population in a certain
    country and year. The annual electricity demand is calculated by the
    following procedure:

    1) the residential electricity consumption for a country is requested from
       [2]
    2) the population of the country is requested from EUROSTAT_population
    3) the total residential demand is divided by the countries population and
       multiplied by the districts population that is calulated by the number of
       storeys and the number of people per storey
    4) The load profile is shifted due to country specific behaviour

    [2] https://ec.europa.eu/energy/en/eu-buildings-database#how-to-use

    Parameters
    ----------
    country: str
        The country's name has to be in English and with capital first letter.
    storeys: int
        The number of storeys of the houses.
    year: int
        Year for which power demand time series is calculated. # todo needs to be between 2011 - 2015 like above?
    column: str
        name of the demand column
    weather: pd.DataFrame
<<<<<<< HEAD
        # todo
    user_input_directory: str or None
        Directory of the user inputs. If None,
        `constants.DEFAULT_USER_INPUT_DIRECTORY` is used as user_input_directory.
        Default: None.
    mvs_input_directory: str or None
        Directory of the mvs inputs; where 'csv_elements/' is located. If None,
        `constants.DEFAULT_MVS_INPUT_DIRECTORY` is used as mvs_input_directory.
        Default: None.
=======
    input_directory: str or None
        Path to input directory of pvcompare. If None: DEFAULT_INPUT_DIRECTORY. Default: None.
>>>>>>> 7a9f4bf3
    mvs_input_directory: str or None
        Path to mvs input directory. If None: DEFAULT_MVS_INPUT_DIRECTORY.  Default: None.

    Returns
    -------
    :pandas:`pandas.Series<series>`
        hourly time series of the electrical demand
    """

    if static_input_directory == None:
        static_input_directory = constants.DEFAULT_STATIC_INPUT_DIRECTORY
    if user_input_directory == None:
        user_input_directory = constants.DEFAULT_USER_INPUT_DIRECTORY
    if mvs_input_directory == None:
        mvs_input_directory = constants.DEFAULT_MVS_INPUT_DIRECTORY

    # load calendar for holidays
    logging.info("loading calender for %s" % country)
    cal = get_workalendar_class(country)
    holidays = dict(cal.holidays(int(year)))

    logging.info("loading residential electricity demand")
    bp = pd.read_csv(
        os.path.join(user_input_directory, "building_parameters.csv"), index_col=0
    )

    filename_residential_electricity_demand = bp.at[
        "filename_residential_electricity_demand", "value"
    ]
    filename_population = bp.at["filename_country_population", "value"]

    population_per_storey = int(bp.at["population per storey", "value"])
    number_of_houses = int(bp.at["number of houses", "value"])
    population = storeys * population_per_storey * number_of_houses

    filename_elec = os.path.join(
        static_input_directory, filename_residential_electricity_demand
    )
    powerstat = pd.read_csv(filename_elec, sep=":", index_col=0, header=1)

    filename1 = os.path.join(static_input_directory, filename_population)
    populations = pd.read_csv(filename1, index_col=0, sep=",")
    # convert mtoe in kWh
    national_energyconsumption = powerstat.at[country, str(year)] * 11630000000
    annual_demand_per_population = (
        national_energyconsumption / populations.at[country, str(year)]
    ) * population

    logging.info(
        "The annual demand for a population of %s" % population
        + " for the year %s " % year
        + "is %s kW" % annual_demand_per_population
    )

    ann_el_demand_h0 = {"h0": annual_demand_per_population}

    # read standard load profiles
    e_slp = bdew.ElecSlp(int(year), holidays=holidays)

    # multiply given annual demand with timeseries
    elec_demand = e_slp.get_profile(ann_el_demand_h0)

    # Resample 15-minute values to hourly values.
    elec_demand = elec_demand.resample("H").mean()

    shifted_elec_demand = shift_working_hours(country=country, ts=elec_demand)
    # rename column "h0" to kWh
    shifted_elec_demand.rename(columns={"h0": "kWh"}, inplace=True)

    timeseries_directory = os.path.join(mvs_input_directory, "time_series/")

    logging.info(
        "The electrical load profile is completly calculated and "
        "being saved under %s." % timeseries_directory
    )

    # define the name of the output file of the time series
    el_demand_csv = f"electricity_load_{year}_{country}_{storeys}.csv"

    filename = os.path.join(timeseries_directory, el_demand_csv)
    shifted_elec_demand.to_csv(filename, index=False)

    # save the file name of the time series and the nominal value to
    # mvs_inputs/elements/csv/energyProduction.csv
    check_inputs.add_file_name_to_energy_consumption_file(
        column=column,
        ts_filename=el_demand_csv,
        mvs_input_directory=mvs_input_directory,
    )

    return shifted_elec_demand


def calculate_heat_demand(
    country,
    lat,
    lon,
    storeys,
    year,
    weather,
    column,
    static_input_directory=None,
    user_input_directory=None,
    mvs_input_directory=None,
):
    """
    Calculates heat demand profile for `storeys` and `country`.

    The heat demand is calculated for a given number of houses with a given number of storeys in a certain country
    and year. The annual heat demand is calculated by the following procedure:

    1) the residential heat demand for a country is requested from [2]
    2) the population of the country is requested from EUROSTAT_population
    3) the total residential demand is devided by the countries population and
       multiplied by the districts population that is calculated by the storeys
       of the house and the number of people in one storey
    4) The load profile is shifted due to countrys specific behaviour

    [2] https://ec.europa.eu/energy/en/eu-buildings-database#how-to-use

    Parameters
    ----------
    country: str
        The country's name has to be in English and with capital first letter.
    storeys: int
        Number of storeys of the houses.
    year: int
        Year for which heat demand time series is calculated. # todo needs to be between 2011 - 2015 like above?
    column: str
        name of the demand
    weather: :pandas:`pandas.DataFrame<frame>`
        weather Data Frame # todo add requirements
    user_input_directory: str or None
        Directory of the user inputs. If None,
        `constants.DEFAULT_USER_INPUT_DIRECTORY` is used as user_input_directory.
        Default: None.
    mvs_input_directory: str or None
        Directory of the mvs inputs; where 'csv_elements/' is located. If None,
        `constants.DEFAULT_MVS_INPUT_DIRECTORY` is used as mvs_input_directory.
        Default: None.
    mvs_input_directory: str or None
        Path to mvs input directory. If None: DEFAULT_MVS_INPUT_DIRECTORY.  Default: None.


    Returns
    -------
    shifted_heat_demand : :pandas:`pandas.Series<series>`
        Hourly heat demand time series.
    """

    if static_input_directory == None:
        static_input_directory = constants.DEFAULT_STATIC_INPUT_DIRECTORY
    if user_input_directory == None:
        user_input_directory = constants.DEFAULT_USER_INPUT_DIRECTORY
    if mvs_input_directory == None:
        mvs_input_directory = constants.DEFAULT_MVS_INPUT_DIRECTORY

    # load workelendar for country
    cal = get_workalendar_class(country)
    holidays = dict(cal.holidays(int(year)))

    # define temperature
    temp = weather["temp_air"]

    # Create DataFrame for demand timeseries
    demand = pd.DataFrame(
        index=pd.date_range(
            pd.datetime(int(year), 1, 1, 0), periods=temp.count(), freq="H"
        )
    )

    # calculate annual demand
    # The annual heat consumption is calculated by adding up the total
    # consumption for SH and WH and subtracting the electrical consumption of
    # SH and WH for a country
    bp = pd.read_csv(
        os.path.join(user_input_directory, "building_parameters.csv"), index_col=0
    )
    filename_total_SH = os.path.join(
        static_input_directory, bp.at["filename_total_SH", "value"]
    )
    filename_total_WH = os.path.join(
        static_input_directory, bp.at["filename_total_WH", "value"]
    )
    filename_electr_SH = os.path.join(
        static_input_directory, bp.at["filename_elect_SH", "value"]
    )
    filename_electr_WH = os.path.join(
        static_input_directory, bp.at["filename_elect_WH", "value"]
    )
    population_per_storey = int(bp.at["population per storey", "value"])
    number_of_houses = int(bp.at["number of houses", "value"])
    population = storeys * population_per_storey * number_of_houses

    total_SH = pd.read_csv(filename_total_SH, sep=":", index_col=0, header=1)
    total_WH = pd.read_csv(filename_total_WH, sep=":", index_col=0, header=1)
    electr_SH = pd.read_csv(filename_electr_SH, sep=":", index_col=0, header=1)
    electr_WH = pd.read_csv(filename_electr_WH, sep=":", index_col=0, header=1)

    total_SH[str(year)] = pd.to_numeric(total_SH[str(year)], errors="coerce")
    total_WH[str(year)] = pd.to_numeric(total_WH[str(year)], errors="coerce")
    electr_SH[str(year)] = pd.to_numeric(electr_SH[str(year)], errors="coerce")
    electr_WH[str(year)] = pd.to_numeric(electr_WH[str(year)], errors="coerce")
    # load population
    filename_population = bp.at["filename_country_population", "value"]
    filename1 = os.path.join(static_input_directory, filename_population)
    populations = pd.read_csv(filename1, index_col=0, sep=",")

    # convert Mtoe in kWh
    # Heat demand of residential for space heating
    heat_demand = (
        total_SH.at[country, str(year)] - electr_SH.at[country, str(year)]
    ) * 11630000000
    annual_heat_demand_per_population = (
        heat_demand / populations.at[country, str(year)]
    ) * population
    # Heat demand of households for water heating
    heat_demand_ww = (
        total_WH.at[country, str(year)] - electr_WH.at[country, str(year)]
    ) * 11630000000
    annual_heat_demand_ww_per_population = (
        heat_demand_ww / populations.at[country, str(year)]
    ) * population

    # Multi family house (mfh: Mehrfamilienhaus)
    include_warm_water = eval(bp.at["include warm water", "value"])

    # Calculate heat demand only for space heating
    demand["h0"] = bdew.HeatBuilding(
        demand.index,
        holidays=holidays,
        temperature=temp,
        shlp_type="MFH",
        building_class=2,
        wind_class=0,
        annual_heat_demand=annual_heat_demand_per_population,
        name="MFH",
        ww_incl=False,  # This must be False. Warm water calc follows
    ).get_bdew_profile()

    # Read heating limit temperature
    heating_lim_temp = int(bp.at["heating limit temperature", "value"])

    if include_warm_water:
        # Calculate annual heat demand with warm water included
        annual_heat_demand_per_population = (
            annual_heat_demand_per_population + annual_heat_demand_ww_per_population
        )

        # Create a copy of demand dataframe for warm water calculations
        demand_ww_calc = demand.copy()

        # Get total heat demand with warm water
        demand_ww_calc["h0_ww"] = bdew.HeatBuilding(
            demand_ww_calc.index,
            holidays=holidays,
            temperature=temp,
            shlp_type="MFH",
            building_class=2,
            wind_class=0,
            annual_heat_demand=annual_heat_demand_per_population,
            name="MFH",
            ww_incl=True,
        ).get_bdew_profile()

        # Calculate hourly difference in demand between space heating and space heating with warm water
        demand_ww_calc["h0_diff"] = demand_ww_calc["h0_ww"] - demand_ww_calc["h0"]

        # for space heating *only* adjust the heat demand so there is no demand if daily mean temperature
        # is above the heating limit temperature
        demand["h0"] = adjust_heat_demand(temp, heating_lim_temp, demand["h0"])
        # Add the heat demand for warm water to the adjusted space heating demand
        demand["h0"] = demand["h0"] + demand_ww_calc["h0_diff"]

    else:
        # Adjust the heat demand so there is no demand if daily mean temperature
        # is above the heating limit temperature
        demand["h0"] = adjust_heat_demand(temp, heating_lim_temp, demand["h0"])

    shifted_heat_demand = shift_working_hours(country=country, ts=demand)
    shifted_heat_demand.rename(columns={"h0": "kWh"}, inplace=True)

    if mvs_input_directory is None:
        mvs_input_directory = constants.DEFAULT_MVS_INPUT_DIRECTORY
    timeseries_directory = os.path.join(mvs_input_directory, "time_series/")

    logging.info(
        "The electrical load profile is completely calculated and "
        "being saved under %s." % timeseries_directory
    )
    # define the name of the output file of the time series
    h_demand_csv = f"heat_load_{year}_{lat}_{lon}_{storeys}.csv"

    filename = os.path.join(timeseries_directory, h_demand_csv)

    shifted_heat_demand.to_csv(filename, index=False)
    # save the file name of the time series and the nominal value to
    # mvs_inputs/elements/csv/energyProduction.csv
    check_inputs.add_file_name_to_energy_consumption_file(
        column=column, ts_filename=h_demand_csv, mvs_input_directory=mvs_input_directory
    )
    return shifted_heat_demand


def adjust_heat_demand(temperature, heating_limit_temp, demand):
    """
    Adjust the hourly heat demand setting a limit to the temperature of heating

    Heat demand above the heating limit temperature is set to zero
    Excess heat demand is then distributed equally over the remaining hourly heat demand

    Parameters
    -----------
    temperature : :pandas:`pandas.Series<series>`
        Ambient temperature data frame
    heating_limit_temp : int
        Temperature limit for heating
    demand : :pandas:`pandas.Series<series>`
        Heat demand from demandlib without limited heating during year

    Returns
    -------
    demand: :pandas:`pandas.Series<series>`
        Hourly heat demand time series with values set to zero above
        the heating limit temperature.
    """
    excess_demand = 0
    # Check for every day in the year the mean temperature
    for i, temp in enumerate(np.arange(0, len(temperature), 24)):
        # Calculate mean temperature of a day
        mean_temp = np.mean(temperature[temp : temp + 24])
        # Check if the daily mean temperature is higher than the heating limit temperature
        if mean_temp >= heating_limit_temp:
            # Gather the previous demand calculated by the demandlib in excess_demand
            excess_demand = excess_demand + sum(demand[temp : temp + 24])
            # Set heat demand to zero
            demand[temp : temp + 24] = 0

    # Count the hours where heat demand is not zero
    count_demand_hours = np.count_nonzero(demand)
    # Calculate heat demand that is shifted from excess demand equally to rest of demand
    hourly_excess_demand = excess_demand / count_demand_hours

    # Add hourly excess demand to heat demand that is not zero
    for i, heat_demand in enumerate(demand):
        if heat_demand != 0:
            demand[i] = demand[i] + hourly_excess_demand

    return demand


def shift_working_hours(country, ts):
    """
    Shift the demand time series with regard to country's customs.

    Since the energy demand for domestic hot water depends strongly on
    behaviour, the demand profile is adjusted for the different EU countries.
    (see [3] HOTMAPS report p. 127). The statistics are received from [4].

    [3] `Hotmaps <https://www.hotmaps-project.eu/wp-content/uploads/2018/03/D2.3-Hotmaps_for-upload_revised-final_.pdf>`_

    [4] `Eurostat <https://ec.europa.eu/eurostat/web/products-manuals-and-guidelines/-/KS-RA-08-014>`_


    Parameters
    -----------
    country: str
        The country's name has to be in English and with capital first letter.
    ts: :pandas:`pandas.DataFrame<frame>`
        Hourly load profile time series.

    Returns
    -------
    ts: :pandas:`pandas.DataFrame<frame>`
        Shifted time series.

    """

    # check if time series contains more than 24 h
    time0 = ts.index[0]
    time24 = time0 + pd.DateOffset(hours=24)
    if not time24 in ts.index:
        logging.warning(
            "Your demand timeseries does not cover 24h and is "
            "therefore not shifted according to the local "
            "behaviour."
        )
        return ts
    if country in [
        "Bulgaria",
        "Croatia",
        "Czech Republic",
        "Hungary",
        "Lithuania",
        "Poland",
        "Slovakia",
        "Slovenia",
        "Romania",
    ]:
        logging.info("The load profile is shifted by -1 hours only on " "weekends.")
        # The timeseries is shifted by -1 hour only on weekends
        ts["Day"] = pd.DatetimeIndex(ts.index).day_name()
        one_weekend = pd.DataFrame()
        counter = 0
        for i, row in ts.iterrows():
            if row["Day"] in ["Saturday", "Sunday"]:
                counter = 1
                one_weekend = one_weekend.append(row)
            else:
                if counter == 1:
                    one_weekend.h0 = one_weekend.h0.shift(-1)
                    one_weekend.fillna(method="ffill", inplace=True)
                    ts.update(one_weekend)
                    one_weekend = pd.DataFrame()
                    counter = counter + 1
                else:
                    pass
        return ts.drop("Day", axis=1)

    elif country in [
        "Belgium",
        "Estonia",
        "Ireland",
        "Italy",
        "Latvia",
        "Malta",
        "France",
        "UK",
    ]:
        logging.info("The load profile is shifted by +1 hours.")
        # the timeseries is shifted by one hour
        ts.h0 = ts.h0.shift(1)
        nans = ts[ts.isnull().any(axis=1)]

        for i, row in nans.iterrows():
            newindex = i + pd.DateOffset(hours=24)
            newvalue = ts.loc[str(newindex)]
            return ts.replace(to_replace=np.nan, value=newvalue)

    elif country in ["Cyprus", "Greece", "Portugal", "Spain"]:
        logging.info("The load profile is shifted by +2 hours.")
        # the timeseries is shifted by two hours
        ts.h0 = ts.h0.shift(2)
        nans = ts[ts.isnull().any(axis=1)]

        for i, row in nans.iterrows():
            newindex = i + pd.DateOffset(hours=24)
            newvalue = ts.loc[str(newindex)]
            return ts.replace(to_replace=np.nan, value=newvalue)
    else:
        logging.info("The load profile is not shifted.")
        return ts


def get_workalendar_class(country):
    """
    Loads workalender for a given country.

    Parameters
    ---------
    country: str
        name of the country

    Returns
    ------
     str
        class of the country specific workalender
    """
    country_name = country
    for finder, name, ispkg in iter_modules(workalendar.__path__):
        module_name = "workalendar.{}".format(name)
        import_module(module_name)
        classes = inspect.getmembers(sys.modules[module_name], inspect.isclass)
        for class_name, _class in classes:
            if _class.__doc__ == country_name:
                return _class()

    return None<|MERGE_RESOLUTION|>--- conflicted
+++ resolved
@@ -47,20 +47,13 @@
 
 def calculate_load_profiles(
     country,
-<<<<<<< HEAD
-    population,
-    year,
-    weather,
-    static_input_directory=None,
-    user_input_directory=None,
-=======
     lat,
     lon,
     storeys,
     year,
     weather,
-    input_directory=None,
->>>>>>> 7a9f4bf3
+    static_input_directory=None,
+    user_input_directory=None,
     mvs_input_directory=None,
 ):
     """
@@ -139,17 +132,13 @@
 
 
 def calculate_power_demand(
-<<<<<<< HEAD
     country,
-    population,
+    storeys,
     year,
     column,
     static_input_directory=None,
     user_input_directory=None,
     mvs_input_directory=None,
-=======
-    country, storeys, year, column, input_directory=None, mvs_input_directory=None
->>>>>>> 7a9f4bf3
 ):
     """
     Calculates electricity demand profile for `population` and `country`.
@@ -179,7 +168,6 @@
     column: str
         name of the demand column
     weather: pd.DataFrame
-<<<<<<< HEAD
         # todo
     user_input_directory: str or None
         Directory of the user inputs. If None,
@@ -189,10 +177,6 @@
         Directory of the mvs inputs; where 'csv_elements/' is located. If None,
         `constants.DEFAULT_MVS_INPUT_DIRECTORY` is used as mvs_input_directory.
         Default: None.
-=======
-    input_directory: str or None
-        Path to input directory of pvcompare. If None: DEFAULT_INPUT_DIRECTORY. Default: None.
->>>>>>> 7a9f4bf3
     mvs_input_directory: str or None
         Path to mvs input directory. If None: DEFAULT_MVS_INPUT_DIRECTORY.  Default: None.
 
