--- conflicted
+++ resolved
@@ -93,17 +93,13 @@
         Path to MVS specific input directory. If None,
         `constants.DEFAULT_USER_INPUTS_MVS_DIRECTORY` is used.
         Default: None.
-<<<<<<< HEAD
-    user_inputs_mvs_directory : str or None
-        Path to mvs input directory. If None: DEFAULT_USER_INPUTS_MVS_DIRECTORY. Default: None.
     add_electricity_demand: str or None
         Path to precalculated hourly electricity demand time series for one year (or the same period
         of a precalculated PV timeseries). Default: None.
     add_heat_demand: str or None
         Path to precalculated hourly heat demand time series for one year (or the same period
         of a precalculated PV timeseries). Default: None.
-=======
->>>>>>> e5eba1a4
+
 
     Returns
     ------
