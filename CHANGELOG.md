--- conflicted
+++ resolved
@@ -30,11 +30,10 @@
 - Add info on energy systems consisting of more than one node in RTD section "scope and limitations" (#293)
 - Added description of the implementation of the stratified thermal storage in pvcompare with a description of the possibilities modeling it (#291)
 - Dokumentation: Update on 'basic_usage', 'parameter description' and 'model assumptions' (#302)
-<<<<<<< HEAD
+- Add gas bus to `energyBusses.csv` in  `tests/data/user_inputs/mvs_inputs_sector_coupling/csv_elements` (#314)
 - Improved usability: allow the user to provide their own weather data, demand time series, pv time series and SAM SI modules (#317)
-=======
-- Add gas bus to `energyBusses.csv` in  `tests/data/user_inputs/mvs_inputs_sector_coupling/csv_elements` (#314)
->>>>>>> bee9e4df
+
+
 
 ### Changed
 - The inlet temperatures of the heat pump and the stratified thermal storage have been revised in the pvcompare input parameters, adapting them in order to fit typical temperatures of the heating system. Also the pvcompare input parameters of the stratified thermal storage have been revised (#272)
