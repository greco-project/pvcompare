--- conflicted
+++ resolved
@@ -22,24 +22,21 @@
 ## [unreleased]
 
 ### Added
-<<<<<<< HEAD
 - Add config file for RTD `readthedocs.yml` (#276)
 
 ### Changed
 - The inlet temperatures of the heat pump and the stratified thermal storage have been revised in the pvcompare input parameters, adapting them in order to fit typical temperatures of the heating system. Also the pvcompare input parameters of the stratified thermal storage have been revised (#272)
+- Improved "how to release" section in `contributing.md` with insights from last release (#275)
+- Tests have been added which check if the examples of pvcompare run with exit code 0 (#284)
 - Move docs requirements from `docs/docs_requirements.txt ` to `setup.py` - now installed e.g. by `pip install -e .[dev, docs]` (#276)
-=======
-- Tests have been added which check if the examples of pvcompare run with exit code 0 (#284)
-### Changed
-- The inlet temperatures of the heat pump and the stratified thermal storage have been revised in the pvcompare input parameters, adapting them in order to fit typical temperatures of the heating system. Also the pvcompare input parameters of the stratified thermal storage have been revised (#272)
-- Improved "how to release" section in `contributing.md` with insights from last release (#275)
->>>>>>> 465b75f1
 
 ### Removed
 -
+
 ### Fixed
 - fix PV costs parameters and PSI lifetime (#273)
 - fix number of houses to 20 (8 flats per storey makes 40 flats per house with 5 storeys, makes 800 in total (and 480 for 3 storeys)) (#273)
+
 # Hot fixes
 - Hot fix: install MVS with option `[report]` to install missing packages (#270)
 - Hot fix: remove build for python 3.6 from `main.yml` github actions workflow (#270)
