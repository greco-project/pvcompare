# Changelog
All notable changes to this project will be documented in this file.

The format is inspired from [Keep a Changelog](http://keepachangelog.com/en/1.0.0/)
and the versioning aim to respect [Semantic Versioning](http://semver.org/spec/v2.0.0.html).

Here is a template for new release sections

```
## [_._._] - 20XX-MM-DD

### Added
-
### Changed
-
### Removed
-
### Fixed
-
```

<<<<<<< HEAD
# Hot fixes
- Hot fix: install MVS with option `[report]` to install missing packages (#270)
- Hot fix: remove build for python 3.6 from `main.yml` github actions workflow (#270)
=======
## [unreleased]

### Added
-
### Changed
-
### Removed
-
### Fixed
-
>>>>>>> 16c732e7

## [0.0.2] - 2021-03-24

### Added
- Description of KPIs were added to the RTD that are used for evaluating the autonomy of the system (#261)
- "How to release" section in `contributing.md` (#259)

### Changed
- The evaluated period is no longer processed as integer but as float. Hence it is possible to simulate time periods that are for instance shorter than a day (#265)
- Divided check boxes in PR template into required checks and checks that do not apply to every PR, deleted the check box "Apply black" and added helpful notes (#266)

### Fixed
- Bug fix `fixcosts.csv` in test data (#263)
- Bug fix in setup.py (#263)
- Bug in calculation of the self-consumption was fixed (#261)

## [0.0.1] - 2021-03-22

Note that changes are tracked from next version.<|MERGE_RESOLUTION|>--- conflicted
+++ resolved
@@ -19,11 +19,6 @@
 -
 ```
 
-<<<<<<< HEAD
-# Hot fixes
-- Hot fix: install MVS with option `[report]` to install missing packages (#270)
-- Hot fix: remove build for python 3.6 from `main.yml` github actions workflow (#270)
-=======
 ## [unreleased]
 
 ### Added
@@ -34,7 +29,9 @@
 -
 ### Fixed
 -
->>>>>>> 16c732e7
+# Hot fixes
+- Hot fix: install MVS with option `[report]` to install missing packages (#270)
+- Hot fix: remove build for python 3.6 from `main.yml` github actions workflow (#270)
 
 ## [0.0.2] - 2021-03-24
 
