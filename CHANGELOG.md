--- conflicted
+++ resolved
@@ -26,14 +26,12 @@
 - "How to release" section in `contributing.md` (#259)
 
 ### Changed
-<<<<<<< HEAD
+- The evaluated period is no longer processed as integer but as float. Hence it is possible to simulate time periods that are for instance shorter than a day (#265)
 - Divided check boxes in PR template into required checks and checks that do not apply to every PR, deleted the check box "Apply black" and added helpful notes (#266)
--
-=======
-- The evaluated period is no longer processed as integer but as float. Hence it is possible to simulate time periods that are for instance shorter than a day (#265)
->>>>>>> d6a13edf
+
 ### Removed
 -
+
 ### Fixed
 - Bug fix `fixcosts.csv` in test data (#263)
 - Bug fix in setup.py (#263)
