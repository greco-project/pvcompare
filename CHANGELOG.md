# Changelog
All notable changes to this project will be documented in this file.

The format is inspired from [Keep a Changelog](http://keepachangelog.com/en/1.0.0/)
and the versioning aim to respect [Semantic Versioning](http://semver.org/spec/v2.0.0.html).

Here is a template for new release sections

```
## [_._._] - 20XX-MM-DD

### Added
-
### Changed
-
### Removed
-
### Fixed
-
```

## [unreleased]

### Added
- Add config file for RTD `readthedocs.yml` (#276)
- Tests have been added which check if the examples of pvcompare run with exit code 0 (#284)
<<<<<<< HEAD
- Added basic model assumptions to RTD and introduced section "local energy system" in Model assumptions in RTD (#286)
- Added headings in `parameters.rst` to make references of these sections possible in RTD (#286)
- Improved "scope and limitations" section of RTD with additional information and corrections (#286)
=======
>>>>>>> c21eab65

### Changed
- The inlet temperatures of the heat pump and the stratified thermal storage have been revised in the pvcompare input parameters, adapting them in order to fit typical temperatures of the heating system. Also the pvcompare input parameters of the stratified thermal storage have been revised (#272)
- Improved "how to release" section in `contributing.md` with insights from last release (#275)
- Tests have been added which check if the examples of pvcompare run with exit code 0 (#284)
- Move docs requirements from `docs/docs_requirements.txt ` to `setup.py` - now installed e.g. by `pip install -e .[dev, docs]` (#276)
- Move coverage badge of `coveralls.io` from deprecated to valid section in `README.rst` (#289)
- Update code documentation in RTD: add missing functions and modules and delete outdated ones (#287)

### Removed
-

### Fixed
- fix PV costs parameters and PSI lifetime (#273)
- fix number of houses to 20 (8 flats per storey makes 40 flats per house with 5 storeys, makes 800 in total (and 480 for 3 storeys)) (#273)
- Test coverage is now automatically checked with github actions and [coveralls](https://coveralls.io/github/greco-project/pvcompare) (#283)

# Hot fixes
- Hot fix: install MVS with option `[report]` to install missing packages (#270)
- Hot fix: remove build for python 3.6 from `main.yml` github actions workflow (#270)

## [0.0.2] - 2021-03-24

### Added
- Description of KPIs were added to the RTD that are used for evaluating the autonomy of the system (#261)
- "How to release" section in `contributing.md` (#259)

### Changed
- The evaluated period is no longer processed as integer but as float. Hence it is possible to simulate time periods that are for instance shorter than a day (#265)
- Divided check boxes in PR template into required checks and checks that do not apply to every PR, deleted the check box "Apply black" and added helpful notes (#266)

### Fixed
- Bug fix `fixcosts.csv` in test data (#263)
- Bug fix in setup.py (#263)
- Bug in calculation of the self-consumption was fixed (#261)

## [0.0.1] - 2021-03-22

Note that changes are tracked from next version.<|MERGE_RESOLUTION|>--- conflicted
+++ resolved
@@ -24,12 +24,9 @@
 ### Added
 - Add config file for RTD `readthedocs.yml` (#276)
 - Tests have been added which check if the examples of pvcompare run with exit code 0 (#284)
-<<<<<<< HEAD
 - Added basic model assumptions to RTD and introduced section "local energy system" in Model assumptions in RTD (#286)
 - Added headings in `parameters.rst` to make references of these sections possible in RTD (#286)
 - Improved "scope and limitations" section of RTD with additional information and corrections (#286)
-=======
->>>>>>> c21eab65
 
 ### Changed
 - The inlet temperatures of the heat pump and the stratified thermal storage have been revised in the pvcompare input parameters, adapting them in order to fit typical temperatures of the heating system. Also the pvcompare input parameters of the stratified thermal storage have been revised (#272)
