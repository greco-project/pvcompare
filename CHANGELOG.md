--- conflicted
+++ resolved
@@ -24,11 +24,8 @@
 ### Added
 -
 ### Changed
-<<<<<<< HEAD
+- The inlet temperatures of the heat pump and the stratified thermal storage have been revised in the pvcompare input parameters, adapting them in order to fit typical temperatures of the heating system. Also the pvcompare input parameters of the stratified thermal storage have been revised (#272)
 - Improved "how to release" section in `contributing.md` with insights from last release (#275)
-=======
-- The inlet temperatures of the heat pump and the stratified thermal storage have been revised in the pvcompare input parameters, adapting them in order to fit typical temperatures of the heating system. Also the pvcompare input parameters of the stratified thermal storage have been revised (#272)
->>>>>>> c44f08f3
 
 ### Removed
 -
