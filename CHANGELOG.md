--- conflicted
+++ resolved
@@ -25,11 +25,8 @@
 - Add config file for RTD `readthedocs.yml` (#276)
 
 ### Changed
-<<<<<<< HEAD
+- The inlet temperatures of the heat pump and the stratified thermal storage have been revised in the pvcompare input parameters, adapting them in order to fit typical temperatures of the heating system. Also the pvcompare input parameters of the stratified thermal storage have been revised (#272)
 - Move docs requirements from `docs/docs_requirements.txt ` to `setup.py` - now installed e.g. by `pip install -e .[dev, docs]` (#276)
-=======
-- The inlet temperatures of the heat pump and the stratified thermal storage have been revised in the pvcompare input parameters, adapting them in order to fit typical temperatures of the heating system. Also the pvcompare input parameters of the stratified thermal storage have been revised (#272)
->>>>>>> c44f08f3
 
 ### Removed
 -
