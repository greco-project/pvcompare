--- conflicted
+++ resolved
@@ -125,23 +125,6 @@
         )
         output = ts.sum()
         assert round(output, 1) == 0.7
-<<<<<<< HEAD
-
-    def test_create_psi_time_series_NRWC_normalization(self):
-        ts = create_psi_time_series(
-            lat=self.lat,
-            lon=self.lon,
-            year=self.year,
-            weather=self.weather,
-            surface_azimuth=self.surface_azimuth,
-            surface_tilt=self.surface_tilt,
-            normalization="NRWC",
-            psi_type="Chen",
-        )
-        output = ts.sum()
-        assert round(output, 1) == 0.5
-=======
->>>>>>> 3f7af52b
 
     def test_create_create_pv_components_wrong_technology_in_pvsetup(self):
         pv_setup_filename = os.path.join(
@@ -215,8 +198,9 @@
 
         assert nominal_value == 343.381
 
-<<<<<<< HEAD
-    def test_nominal_values_pv_NSTC_psi(self):
+
+    def test_nominal_values_psi(self):
+      
         technology = "psi"
         area = 1000
 
@@ -226,61 +210,11 @@
             surface_azimuth=self.surface_azimuth,
             surface_tilt=self.surface_tilt,
             psi_type="Chen",
-            normalization="NSTC",
-        )
-
-        assert nominal_value == 201.559
-
-    def test_nominal_values_pv_NRWC_si(self):
-
-        technology = "si"
-        area = 1000
-
-        nominal_value = nominal_values_pv(
-            technology=technology,
-            area=area,
-            surface_azimuth=self.surface_azimuth,
-            surface_tilt=self.surface_tilt,
-            psi_type="Chen",
-            normalization="NRWC",
-        )
-        assert nominal_value == 140.542
-
-    def test_nominal_values_pv_NRWC_cpv(self):
-        technology = "cpv"
-        area = 1000
-
-        nominal_value = nominal_values_pv(
-            technology=technology,
-            area=area,
-            surface_azimuth=self.surface_azimuth,
-            surface_tilt=self.surface_tilt,
-            psi_type="Chen",
-            normalization="NRWC",
-        )
-
-        assert nominal_value == 241.014
-
-    def test_nominal_values_pv_NRWC_psi(self):
-=======
-    def test_nominal_values_psi(self):
->>>>>>> 3f7af52b
-        technology = "psi"
-        area = 1000
-
-        nominal_value = nominal_values_pv(
-            technology=technology,
-            area=area,
-            surface_azimuth=self.surface_azimuth,
-            surface_tilt=self.surface_tilt,
-            psi_type="Chen",
-        )
-
-<<<<<<< HEAD
+        )
+
+
         assert nominal_value == 271.351
-=======
-        assert nominal_value == 201.559
->>>>>>> 3f7af52b
+
 
     def test_get_optimal_pv_angle(self):
 
@@ -289,30 +223,6 @@
         assert output == 25
 
 
-<<<<<<< HEAD
-def test_calculate_NRWC_peak_si():
-
-    peak1 = calculate_NRWC_peak(technology="si")
-
-    assert round(peak1, 2) == 230.91
-
-
-def test_calculate_NRWC_peak_cpv():
-
-    peak2 = calculate_NRWC_peak(technology="cpv")
-
-    assert round(peak2, 2) == 24.1
-
-
-def test_calculate_NRWC_peak_psi():
-
-    peak3 = calculate_NRWC_peak(technology="psi")
-
-    assert round(peak3, 2) == 330.78
-
-
-=======
->>>>>>> 3f7af52b
 # # one can test that exception are raised
 # def test_addition_wrong_argument_number():
 #     with pytest.raises(TypeError):
