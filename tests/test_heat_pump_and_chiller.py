import pytest
import pandas as pd
import numpy as np
import os
from pandas.util.testing import assert_series_equal

from pvcompare import heat_pump_and_chiller as hc
from pvcompare.constants import TEST_DATA_HEAT
import pvcompare.constants as constants


class TestCalculateCopsAndEers:
    @classmethod
    def setup_class(self):
        self.date_range = pd.date_range("2018", periods=6, freq="H")
        self.weather = pd.DataFrame(
            [11.85, 6.85, 2.0, 0.0, -3.0, 27.0],
            columns=["temp_air"],
            index=self.date_range,
        )
        self.lat = 53.2
        self.lon = 13.2
        self.mvs_input_directory = constants.TEST_USER_INPUTS_MVS
        self.user_input_directory = constants.TEST_USER_INPUTS_PVCOMPARE

    def test_calculate_cops_and_eers_heat_pump_without_icing(self):
        cops = hc.calculate_cops_and_eers(
            weather=self.weather,
            lat=self.lat,
            lon=self.lon,
            temperature_col="temp_air",
            mode="heat_pump",
            user_input_directory=self.user_input_directory,
            mvs_input_directory=self.mvs_input_directory,
        )
        cops_exp = pd.Series(
            [
                4.65885529157667388489,
                3.83134991119005308136,
                3.26825757575757558371,
                3.08149999999999968381,
                2.83822368421052617649,
                13.48156249999999900524,
            ],
            index=self.date_range,
            name="no_unit",
        )
        assert_series_equal(cops, cops_exp)

    @pytest.fixture(scope="function")
    def add_icing_to_csv(self):
        filename = os.path.join(
            self.user_input_directory, "heat_pumps_and_chillers.csv"
        )
        original_data = pd.read_csv(filename, header=0, index_col=0)
        data = original_data.copy()
        data["factor_icing"]["heat_pump"] = 0.8
        data["temp_threshold_icing"]["heat_pump"] = 2
        data.to_csv(filename)
        yield None  # provide the fixture value
        original_data.to_csv(filename)

    def test_calculate_cops_and_eers_heat_pump_consider_icing(self, add_icing_to_csv):
        cops = hc.calculate_cops_and_eers(
            weather=self.weather,
            lat=self.lat,
            lon=self.lon,
            temperature_col="temp_air",
            mode="heat_pump",
            user_input_directory=self.user_input_directory,
            mvs_input_directory=self.mvs_input_directory,
        )
        cops_exp = pd.Series(
            [
                4.658855291576674,
                3.831349911190053,
                3.268257575757576,
                2.465199999999999,
                2.270578947368421,
                13.481562499999999,
            ],
            index=self.date_range,
            name="no_unit",
        )

        cops = cops.round(10)
        cops_exp = cops_exp.round(10)
        assert_series_equal(cops, cops_exp)

    def test_calculate_cops_and_eers_chiller(self):
        pass

    def test_calculate_cops_and_eers_misspelled_mode(self):
        with pytest.raises(ValueError):
            hc.calculate_cops_and_eers(
                weather=self.weather,
                lat=self.lat,
                lon=self.lon,
                temperature_col="temp_air",
                mode="misspelled_mode",
                user_input_directory=self.user_input_directory,
                mvs_input_directory=self.mvs_input_directory,
            )

    def test_calculate_cops_and_eers_saved_file(self):
        hc.calculate_cops_and_eers(
            weather=self.weather,
            lat=self.lat,
            lon=self.lon,
            temperature_col="temp_air",
            mode="heat_pump",
            user_input_directory=self.user_input_directory,
            mvs_input_directory=self.mvs_input_directory,
        )
        assert os.path.exists(
            os.path.join(
<<<<<<< HEAD
                self.mvs_input_directory,
                "time_series",
                "cops_heat_pump_2018_53.2_13.2.csv",
=======
                TEST_DATA_HEAT, "time_series", "cops_heat_pump_2018_53.2_13.2_35.0.csv"
>>>>>>> 7a9f4bf3
            )
        )

    def teardown_method(self):
        # delete file
        filename = os.path.join(
<<<<<<< HEAD
            self.mvs_input_directory, "time_series", "cops_heat_pump_2018_53.2_13.2.csv"
=======
            TEST_DATA_HEAT, "time_series", "cops_heat_pump_2018_53.2_13.2_35.0.csv"
>>>>>>> 7a9f4bf3
        )
        if os.path.exists(filename):
            os.remove(filename)


class TestAddSectorCoupling:
    @classmethod
    def setup_class(self):
        self.weather = pd.DataFrame(
            [10.0, 5.0, 0.0, -3.0, 27.0],
            columns=["temp_air"],
            index=pd.date_range("2018", periods=5, freq="H"),
        )
        self.lat = 53.2
        self.lon = 13.2
        self.mvs_input_directory = constants.TEST_USER_INPUTS_MVS
        self.filename_conversion = os.path.join(
            self.mvs_input_directory, "csv_elements", "energyConversion.csv"
        )
        self.user_input_directory = constants.TEST_USER_INPUTS_PVCOMPARE

    @pytest.fixture(scope="class", autouse=True)
    def select_conv_tech(self):
        def _select_columns(columns):
            data = pd.DataFrame(original_data[columns])
            data.to_csv(self.filename_conversion)

        original_data = pd.read_csv(self.filename_conversion, header=0, index_col=0)
        yield _select_columns
        original_data.to_csv(self.filename_conversion)

    def test_add_sector_coupling_heat_pump_file_already_exists(self, select_conv_tech):
        select_conv_tech(columns="heat_pump_file_exists")
        hc.add_sector_coupling(
            weather=self.weather,
            lat=self.lat,
            lon=self.lon,
            user_input_directory=self.user_input_directory,
            mvs_input_directory=self.mvs_input_directory,
        )
        # no file created
        filename = os.path.join(
            self.mvs_input_directory, "time_series", "cops_heat_pump_2018_53.2_13.2.csv"
        )
        assert os.path.exists(filename) == False
        # filename in energyConversion.csv does not change
        df = pd.read_csv(self.filename_conversion, header=0, index_col=0)
        assert ("file_exists.csv" in df.loc["efficiency"].heat_pump_file_exists) == True

    def test_add_sector_coupling_heat_pump_file_created(self, select_conv_tech):
        select_conv_tech(columns="heat_pump_file_non_existent")
        hc.add_sector_coupling(
            weather=self.weather,
            lat=self.lat,
            lon=self.lon,
            user_input_directory=self.user_input_directory,
            mvs_input_directory=self.mvs_input_directory,
        )
        # file created
        filename = os.path.join(
<<<<<<< HEAD
            self.mvs_input_directory, "time_series", "cops_heat_pump_2018_53.2_13.2.csv"
=======
            TEST_DATA_HEAT, "time_series", "cops_heat_pump_2018_53.2_13.2_35.0.csv"
>>>>>>> 7a9f4bf3
        )
        assert os.path.exists(filename) == True
        # filename in energyConversion.csv changed
        df = pd.read_csv(self.filename_conversion, header=0, index_col=0)
        assert (
            "cops_heat_pump_2018_53.2_13.2_35.0.csv"
            in df.loc["efficiency"].heat_pump_file_non_existent
        ) == True

    def test_add_sector_coupling_heat_pump_constant_efficiency(self, select_conv_tech):
        select_conv_tech(columns="heat_pump_constant_eff")
        hc.add_sector_coupling(
            weather=self.weather,
            lat=self.lat,
            lon=self.lon,
            user_input_directory=self.user_input_directory,
            mvs_input_directory=self.mvs_input_directory,
        )
        # no file created
        filename = os.path.join(
<<<<<<< HEAD
            self.mvs_input_directory, "time_series", "cops_heat_pump_2018_53.2_13.2.csv"
=======
            TEST_DATA_HEAT, "time_series", "cops_heat_pump_2018_53.2_13.2_35.0.csv"
>>>>>>> 7a9f4bf3
        )
        assert os.path.exists(filename) == False
        # check efficiency
        df = pd.read_csv(self.filename_conversion, header=0, index_col=0)
        assert float(df.loc["efficiency"].heat_pump_constant_eff) == 0.9

    def test_add_sector_coupling_multiple_heat_pumps(self):
        pass

    def test_add_sector_coupling_warning_no_heat_demand_in_energy_consumption(self,):
        pass

    def test_add_sector_coupling_no_warning(self):
        pass

    def test_add_sector_coupling_chiller_warning_no_file_created(self):
        pass

    # todo test add_sector_coupling() with other names for Electricity bus

    def teardown_method(self):
        # delete file
        filename = os.path.join(
<<<<<<< HEAD
            self.mvs_input_directory, "time_series", "cops_heat_pump_2018_53.2_13.2.csv"
=======
            TEST_DATA_HEAT, "time_series", "cops_heat_pump_2018_53.2_13.2_35.0.csv"
>>>>>>> 7a9f4bf3
        )
        if os.path.exists(filename):
            os.remove(filename)<|MERGE_RESOLUTION|>--- conflicted
+++ resolved
@@ -114,24 +114,16 @@
         )
         assert os.path.exists(
             os.path.join(
-<<<<<<< HEAD
                 self.mvs_input_directory,
                 "time_series",
-                "cops_heat_pump_2018_53.2_13.2.csv",
-=======
-                TEST_DATA_HEAT, "time_series", "cops_heat_pump_2018_53.2_13.2_35.0.csv"
->>>>>>> 7a9f4bf3
+                "cops_heat_pump_2018_53.2_13.2_35.0",
             )
         )
 
     def teardown_method(self):
         # delete file
         filename = os.path.join(
-<<<<<<< HEAD
-            self.mvs_input_directory, "time_series", "cops_heat_pump_2018_53.2_13.2.csv"
-=======
-            TEST_DATA_HEAT, "time_series", "cops_heat_pump_2018_53.2_13.2_35.0.csv"
->>>>>>> 7a9f4bf3
+            self.mvs_input_directory, "time_series", "cops_heat_pump_2018_53.2_13.2_35.0"
         )
         if os.path.exists(filename):
             os.remove(filename)
@@ -174,7 +166,7 @@
         )
         # no file created
         filename = os.path.join(
-            self.mvs_input_directory, "time_series", "cops_heat_pump_2018_53.2_13.2.csv"
+            self.mvs_input_directory, "time_series", "cops_heat_pump_2018_53.2_13.2_35.0.csv"
         )
         assert os.path.exists(filename) == False
         # filename in energyConversion.csv does not change
@@ -192,11 +184,7 @@
         )
         # file created
         filename = os.path.join(
-<<<<<<< HEAD
-            self.mvs_input_directory, "time_series", "cops_heat_pump_2018_53.2_13.2.csv"
-=======
-            TEST_DATA_HEAT, "time_series", "cops_heat_pump_2018_53.2_13.2_35.0.csv"
->>>>>>> 7a9f4bf3
+            self.mvs_input_directory, "time_series", "cops_heat_pump_2018_53.2_13.2_35.0.csv"
         )
         assert os.path.exists(filename) == True
         # filename in energyConversion.csv changed
@@ -217,11 +205,7 @@
         )
         # no file created
         filename = os.path.join(
-<<<<<<< HEAD
-            self.mvs_input_directory, "time_series", "cops_heat_pump_2018_53.2_13.2.csv"
-=======
-            TEST_DATA_HEAT, "time_series", "cops_heat_pump_2018_53.2_13.2_35.0.csv"
->>>>>>> 7a9f4bf3
+            self.mvs_input_directory, "time_series", "cops_heat_pump_2018_53.2_13.2_35.0.csv"
         )
         assert os.path.exists(filename) == False
         # check efficiency
@@ -245,11 +229,7 @@
     def teardown_method(self):
         # delete file
         filename = os.path.join(
-<<<<<<< HEAD
-            self.mvs_input_directory, "time_series", "cops_heat_pump_2018_53.2_13.2.csv"
-=======
-            TEST_DATA_HEAT, "time_series", "cops_heat_pump_2018_53.2_13.2_35.0.csv"
->>>>>>> 7a9f4bf3
+            self.mvs_input_directory, "time_series", "cops_heat_pump_2018_53.2_13.2_35.0.csv"
         )
         if os.path.exists(filename):
             os.remove(filename)