"""
run these tests with `pytest tests/name_of_test_module.py` or `pytest tests`
or simply `pytest` pytest will look for all files starting with "test_" and run
all functions within this file starting with "test_". For basic example of
tests you can look at our workshop
https://github.com/rl-institut/workshop/tree/master/test-driven-development.
Otherwise https://docs.pytest.org/en/latest/ and
https://docs.python.org/3/library/unittest.html are also good support.
"""

import pandas as pd
import os
import numpy as np

from pvcompare.demand import (
    calculate_power_demand,
    shift_working_hours,
    get_workalendar_class,
    calculate_heat_demand,
    adjust_heat_demand,
)


class TestDemandProfiles:
    @classmethod
    def setup_class(self):
        """Setup variables for all tests in this class"""
        self.country = "France"
        self.storeys = 5
        self.year = 2015
        self.test_input_directory = os.path.join(
            os.path.dirname(__file__), "test_data/test_pvcompare_inputs"
        )
        self.test_mvs_directory = os.path.join(
            os.path.dirname(__file__), "test_data/test_mvs_inputs"
        )

        ts = pd.DataFrame()
        ts["h0"] = [19052, 19052, 14289, 19052, 19052, 14289]
        ts.index = [
            "2014-01-01 13:30:00+00:00",
            "2014-01-01 14:00:00+00:00",
            "2014-01-01 14:30:00+00:00",
            "2014-01-01 15:00:00+00:00",
            "2014-01-01 15:30:00+00:00",
            "2014-01-01 16:00:00+00:00",
        ]
        ts.index = pd.to_datetime(ts.index)
        self.ts = ts

        weather_df = pd.DataFrame()
        weather_df["temp_air"] = [4, 5]
        weather_df["wind_speed"] = [2, 2.5]
        weather_df["dhi"] = [100, 120]
        weather_df["dni"] = [120, 150]
        weather_df["ghi"] = [200, 220]
        weather_df.index = ["2014-01-01 13:00:00+00:00", "2014-01-01 14:00:00+00:00"]
        weather_df.index = pd.to_datetime(weather_df.index)
        self.weather = weather_df

        self.bp = pd.read_csv(
            os.path.join(self.test_input_directory, "building_parameters.csv"),
            index_col=0,
        )
        self.heating_lim_temp = pd.to_numeric(
            self.bp.at["heating limit temperature", "value"], errors="coerce"
        )
        self.include_ww = eval(self.bp.at["include warm water", "value"])

        heating = pd.DataFrame()
        periods = 48
        heating["Time"] = pd.date_range("1/1/2020", periods=periods, freq="H")
        heating["Load"] = np.random.choice(np.arange(10000, 90000, 10), periods)
        temp_low = np.ones(int(periods / 2)) * (self.heating_lim_temp - 1)
        temp_high = np.ones(int(periods / 2)) * self.heating_lim_temp
        heating["temp_air"] = np.append(temp_low, temp_high)
        self.heating = heating

    def test_power_demand_exists(self):

        filename = f"electricity_load_{self.country}_{self.storeys}_{self.year}.csv"
        if os.path.exists(
            os.path.join(self.test_mvs_directory, "time_series", filename)
        ):
            os.remove(os.path.join(self.test_mvs_directory, "time_series", filename))
        calculate_power_demand(
            country=self.country,
            storeys=self.storeys,
            year=self.year,
            input_directory=self.test_input_directory,
            mvs_input_directory=self.test_mvs_directory,
            column="demand_01",
        )
        assert os.path.exists(
            os.path.join(self.test_mvs_directory, "time_series", filename)
        )

    def test_calculate_power_demand(self):

        a = calculate_power_demand(
            country=self.country,
            storeys=self.storeys,
            year=self.year,
            input_directory=self.test_input_directory,
            mvs_input_directory=self.test_mvs_directory,
            column="demand_01",
        )

        assert a["kWh"].sum() == 326665422.39902985

    def test_heat_demand_exists(self):

        filename = f"heat_load_{self.country}_{self.storeys}_{self.year}.csv"
        if os.path.exists(
            os.path.join(self.test_mvs_directory, "time_series", filename)
        ):
            os.remove(os.path.join(self.test_mvs_directory, "time_series", filename))

        calculate_heat_demand(
            country=self.country,
            storeys=self.storeys,
            year=self.year,
            input_directory=self.test_input_directory,
            weather=self.weather,
            mvs_input_directory=self.test_mvs_directory,
            column="demand_02",
        )
        assert os.path.exists(
            os.path.join(self.test_mvs_directory, "time_series", filename)
        )

    def test_calculate_heat_demand_without_ww(self):

        self.bp["value"].loc["include warm water"] = False
        self.bp.to_csv(
            os.path.join(self.test_input_directory, "building_parameters.csv")
        )

        a = calculate_heat_demand(
            country=self.country,
            population=self.population,
            year=self.year,
            input_directory=self.test_input_directory,
            weather=self.weather,
            mvs_input_directory=self.test_mvs_directory,
            column="demand_02",
        )

        assert a["kWh"].sum() == 10969639.113628691

        self.bp["value"].loc["include warm water"] = self.include_ww
        self.bp.to_csv(
            os.path.join(self.test_input_directory, "building_parameters.csv")
        )

    def test_calculate_heat_demand_with_ww(self):

        self.bp["value"].loc["include warm water"] = True
        self.bp.to_csv(
            os.path.join(self.test_input_directory, "building_parameters.csv")
        )

        a = calculate_heat_demand(
            country=self.country,
            storeys=self.storeys,
            year=self.year,
            input_directory=self.test_input_directory,
            weather=self.weather,
            mvs_input_directory=self.test_mvs_directory,
            column="demand_02",
        )

<<<<<<< HEAD
        if not self.include_ww:
            assert a["kWh"].sum() == 109696391.13628691
        else:
            assert a["kWh"].sum() == 11984233.752677418
=======
        assert a["kWh"].sum() == 11984233.752677418

        self.bp["value"].loc["include warm water"] = self.include_ww
        self.bp.to_csv(
            os.path.join(self.test_input_directory, "building_parameters.csv")
        )
>>>>>>> d0effeb9

    def test_adjust_heat_demand(self):

        result = adjust_heat_demand(
            temperature=self.heating["temp_air"],
            heating_limit_temp=self.heating_lim_temp,
            demand=self.heating["Load"],
        )

        assert result.sum() == self.heating["Load"].sum()
        assert result.iloc[24:].sum() == 0

    def test_shift_working_hours(self):

        output = shift_working_hours(country=self.country, ts=self.ts)

        assert output["h0"].sum() == 104786

    def test_workalendar_class(self):

        cal = get_workalendar_class(self.country)

        assert cal.__class__.__name__ == "France"<|MERGE_RESOLUTION|>--- conflicted
+++ resolved
@@ -170,19 +170,12 @@
             column="demand_02",
         )
 
-<<<<<<< HEAD
-        if not self.include_ww:
-            assert a["kWh"].sum() == 109696391.13628691
-        else:
-            assert a["kWh"].sum() == 11984233.752677418
-=======
         assert a["kWh"].sum() == 11984233.752677418
 
         self.bp["value"].loc["include warm water"] = self.include_ww
         self.bp.to_csv(
             os.path.join(self.test_input_directory, "building_parameters.csv")
         )
->>>>>>> d0effeb9
 
     def test_adjust_heat_demand(self):
 
