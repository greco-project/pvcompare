"""
run these tests with `pytest tests/name_of_test_module.py` or `pytest tests`
or simply `pytest` pytest will look for all files starting with "test_" and run
all functions within this file starting with "test_". For basic example of
tests you can look at our workshop
https://github.com/rl-institut/workshop/tree/master/test-driven-development.
Otherwise https://docs.pytest.org/en/latest/ and
https://docs.python.org/3/library/unittest.html are also good support.
"""

import pandas as pd
import os
import numpy as np
import pvcompare.constants as constants

from pvcompare.demand import (
    calculate_power_demand,
    shift_working_hours,
    get_workalendar_class,
    calculate_heat_demand,
    adjust_heat_demand,
)


class TestDemandProfiles:
    @classmethod
    def setup_class(self):
        """Setup variables for all tests in this class"""
        self.country = "France"
        self.storeys = 5
        self.year = 2015
<<<<<<< HEAD
        self.user_input_directory = constants.TEST_USER_INPUTS_PVCOMPARE
        self.static_input_directory = constants.TEST_STATIC_INPUTS
        self.test_mvs_directory = constants.TEST_USER_INPUTS_MVS
=======
        self.lat = 40
        self.lon = 5
        self.test_input_directory = os.path.join(
            os.path.dirname(__file__), "test_data/test_pvcompare_inputs"
        )
        self.test_mvs_directory = os.path.join(
            os.path.dirname(__file__), "test_data/test_mvs_inputs"
        )
>>>>>>> 7a9f4bf3

        ts = pd.DataFrame()
        ts["h0"] = [19052, 19052, 14289, 19052, 19052, 14289]
        ts.index = [
            "2014-01-01 13:30:00+00:00",
            "2014-01-01 14:00:00+00:00",
            "2014-01-01 14:30:00+00:00",
            "2014-01-01 15:00:00+00:00",
            "2014-01-01 15:30:00+00:00",
            "2014-01-01 16:00:00+00:00",
        ]
        ts.index = pd.to_datetime(ts.index)
        self.ts = ts

        weather_df = pd.DataFrame()
        weather_df["temp_air"] = [4, 5]
        weather_df["wind_speed"] = [2, 2.5]
        weather_df["dhi"] = [100, 120]
        weather_df["dni"] = [120, 150]
        weather_df["ghi"] = [200, 220]
        weather_df.index = ["2014-01-01 13:00:00+00:00", "2014-01-01 14:00:00+00:00"]
        weather_df.index = pd.to_datetime(weather_df.index)
        self.weather = weather_df

        self.bp = pd.read_csv(
            os.path.join(self.user_input_directory, "building_parameters.csv"),
            index_col=0,
        )
        self.heating_lim_temp = pd.to_numeric(
            self.bp.at["heating limit temperature", "value"], errors="coerce"
        )
        self.include_ww = eval(self.bp.at["include warm water", "value"])

        heating = pd.DataFrame()
        periods = 48
        heating["Time"] = pd.date_range("1/1/2020", periods=periods, freq="H")
        heating["Load"] = np.random.choice(np.arange(10000, 90000, 10), periods)
        temp_low = np.ones(int(periods / 2)) * (self.heating_lim_temp - 1)
        temp_high = np.ones(int(periods / 2)) * self.heating_lim_temp
        heating["temp_air"] = np.append(temp_low, temp_high)
        self.heating = heating

    def test_power_demand_exists(self):

        filename = f"electricity_load_{self.year}_{self.country}_{self.storeys}.csv"
        if os.path.exists(
            os.path.join(self.test_mvs_directory, "time_series", filename)
        ):
            os.remove(os.path.join(self.test_mvs_directory, "time_series", filename))
        calculate_power_demand(
            country=self.country,
            storeys=self.storeys,
            year=self.year,
            user_input_directory=self.user_input_directory,
            static_input_directory=self.static_input_directory,
            mvs_input_directory=self.test_mvs_directory,
            column="Electricity demand",
        )
        assert os.path.exists(
            os.path.join(self.test_mvs_directory, "time_series", filename)
        )

    def test_calculate_power_demand(self):

        a = calculate_power_demand(
            country=self.country,
            storeys=self.storeys,
            year=self.year,
            user_input_directory=self.user_input_directory,
            static_input_directory=self.static_input_directory,
            mvs_input_directory=self.test_mvs_directory,
            column="Electricity demand",
        )

        assert a["kWh"].sum() == 326665422.39902985

    def test_heat_demand_exists(self):

        filename = f"heat_load_{self.year}_{self.lat}_{self.lon}_{self.storeys}.csv"
        if os.path.exists(
            os.path.join(self.test_mvs_directory, "time_series", filename)
        ):
            os.remove(os.path.join(self.test_mvs_directory, "time_series", filename))

        calculate_heat_demand(
            country=self.country,
            lat=self.lat,
            lon=self.lon,
            storeys=self.storeys,
            year=self.year,
            user_input_directory=self.user_input_directory,
            static_input_directory=self.static_input_directory,
            weather=self.weather,
            mvs_input_directory=self.test_mvs_directory,
            column="Heat demand",
        )
        assert os.path.exists(
            os.path.join(self.test_mvs_directory, "time_series", filename)
        )

    def test_calculate_heat_demand_without_ww(self):

        self.bp["value"].loc["include warm water"] = False
        self.bp.to_csv(
            os.path.join(self.user_input_directory, "building_parameters.csv")
        )

        a = calculate_heat_demand(
            country=self.country,
            lat=self.lat,
            lon=self.lon,
            storeys=self.storeys,
            year=self.year,
            user_input_directory=self.user_input_directory,
            static_input_directory=self.static_input_directory,
            weather=self.weather,
            mvs_input_directory=self.test_mvs_directory,
            column="Heat demand",
        )

        assert a["kWh"].sum() == 109696391.13628691

        self.bp["value"].loc["include warm water"] = self.include_ww
        self.bp.to_csv(
            os.path.join(self.user_input_directory, "building_parameters.csv")
        )

    def test_calculate_heat_demand_with_ww(self):

        self.bp["value"].loc["include warm water"] = True
        self.bp.to_csv(
            os.path.join(self.user_input_directory, "building_parameters.csv")
        )

        a = calculate_heat_demand(
            country=self.country,
            lat=self.lat,
            lon=self.lon,
            storeys=self.storeys,
            year=self.year,
            user_input_directory=self.user_input_directory,
            static_input_directory=self.static_input_directory,
            weather=self.weather,
            mvs_input_directory=self.test_mvs_directory,
            column="Heat demand",
        )

        assert a["kWh"].sum() == 119842337.52677417

        self.bp["value"].loc["include warm water"] = self.include_ww
        self.bp.to_csv(
            os.path.join(self.user_input_directory, "building_parameters.csv")
        )

    def test_adjust_heat_demand(self):

        result = adjust_heat_demand(
            temperature=self.heating["temp_air"],
            heating_limit_temp=self.heating_lim_temp,
            demand=self.heating["Load"],
        )

        assert result.sum() == self.heating["Load"].sum()
        assert result.iloc[24:].sum() == 0

    def test_shift_working_hours(self):

        output = shift_working_hours(country=self.country, ts=self.ts)

        assert output["h0"].sum() == 104786

    def test_workalendar_class(self):

        cal = get_workalendar_class(self.country)

        assert cal.__class__.__name__ == "France"<|MERGE_RESOLUTION|>--- conflicted
+++ resolved
@@ -29,20 +29,9 @@
         self.country = "France"
         self.storeys = 5
         self.year = 2015
-<<<<<<< HEAD
         self.user_input_directory = constants.TEST_USER_INPUTS_PVCOMPARE
         self.static_input_directory = constants.TEST_STATIC_INPUTS
         self.test_mvs_directory = constants.TEST_USER_INPUTS_MVS
-=======
-        self.lat = 40
-        self.lon = 5
-        self.test_input_directory = os.path.join(
-            os.path.dirname(__file__), "test_data/test_pvcompare_inputs"
-        )
-        self.test_mvs_directory = os.path.join(
-            os.path.dirname(__file__), "test_data/test_mvs_inputs"
-        )
->>>>>>> 7a9f4bf3
 
         ts = pd.DataFrame()
         ts["h0"] = [19052, 19052, 14289, 19052, 19052, 14289]
