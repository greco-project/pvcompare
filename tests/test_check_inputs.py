import pandas as pd
import os
import pytest

from pvcompare.check_inputs import (
    check_for_valid_country_year,
    add_project_data,
    check_mvs_energy_production_file,
)

from pvcompare import constants


class TestDemandProfiles:
    @classmethod
    def setup_class(self):
        self.country = "Spain"
        self.year = 2014
        self.lat = 40.0
        self.lon = 5.2
        self.input_directory = constants.DEFAULT_INPUT_DIRECTORY
        self.test_mvs_directory = os.path.join(
            os.path.dirname(__file__), "test_data/test_mvs_inputs"
        )
        data_path = os.path.join(self.input_directory, "pv_setup.csv")
        self.pv_setup = pd.read_csv(data_path)

    def setup_method(self):
        # Hard code the value of energy_price as NaN in the energyProviders.csv to prepare the file for the tests
        energy_providers_filename = os.path.join(
            self.test_mvs_directory, "csv_elements/" "energyProviders.csv"
        )

        grid_electricity_df = pd.read_csv(energy_providers_filename, index_col=0)
        set_elec_price = np.NaN
        grid_electricity_df.at["energy_price", "Electricity grid "] = set_elec_price
        grid_electricity_df.to_csv(energy_providers_filename)

    def test_check_for_valid_country(self):
        try:
            check_for_valid_country_year(
                country="Uganda", year=self.year, input_directory=self.input_directory
            )
        except ValueError:
            # The exception was raised as expected
            pass
        else:
            # If we get here, then the ValueError was not raised
            # raise an exception so that the test fails
            raise AssertionError("ValueError was not raised")

    def test_check_for_valid_year(self):
        try:
            check_for_valid_country_year(
                country=self.country, year=2001, input_directory=self.input_directory
            )
        except ValueError:
            # The exception was raised as expected
            pass
        else:
            # If we get here, then the ValueError was not raised
            # raise an exception so that the test fails
            raise AssertionError("ValueError was not raised")

    def test_add_project_data(self):

        list = add_project_data(
            mvs_input_directory=self.test_mvs_directory,
            latitude=self.lat,
            longitude=self.lon,
            country=self.country,
            year=self.year,
        )
        assert list == (self.lat, self.lon, self.country, self.year)

    def test_add_project_data_in_csv(self):

        add_project_data(
            mvs_input_directory=self.test_mvs_directory,
            latitude=self.lat,
            longitude=self.lon,
            country=self.country,
            year=self.year,
        )

        project_data = pd.read_csv(
            os.path.join(self.test_mvs_directory, "csv_elements/project_data.csv"),
            index_col=0,
        )
        latitude_csv = project_data.at["latitude", "project_data"]
        longitude_csv = project_data.at["longitude", "project_data"]
        country_csv = project_data.at["country", "project_data"]

        assert (float(latitude_csv), float(longitude_csv), country_csv) == (
            self.lat,
            self.lon,
            self.country,
        )

    def test_add_project_data_with_latitude_is_none(self):

        project_data = pd.read_csv(
            os.path.join(self.test_mvs_directory, "csv_elements/project_data.csv"),
            index_col=0,
            header=0,
        )
        project_data.at["latitude", "project_data"] = None
        project_data.to_csv(
            os.path.join(self.test_mvs_directory, "csv_elements/project_data.csv")
        )

        with pytest.raises(ValueError):
            add_project_data(
                mvs_input_directory=self.test_mvs_directory,
                latitude=None,
                longitude=self.lon,
                country=self.country,
                year=self.year,
            )

    def test_add_project_data_with_year_is_none(self):

        simulation_setting = pd.read_csv(
            os.path.join(
                self.test_mvs_directory, "csv_elements/simulation_settings.csv"
            ),
            index_col=0,
            header=0,
        )
        simulation_setting.at["start_date", "simulation_settings"] = "None"
        simulation_setting.to_csv(
            os.path.join(
                self.test_mvs_directory, "csv_elements/simulation_settings.csv"
            )
        )

        with pytest.raises(ValueError):
            add_project_data(
                mvs_input_directory=self.test_mvs_directory,
                latitude=self.lat,
                longitude=self.lon,
                country=self.country,
                year=None,
            )

    def test_check_mvs_energy_production_file(self):

        try:
            check_mvs_energy_production_file(
                pv_setup=self.pv_setup,
                mvs_input_directory=self.test_mvs_directory,
                overwrite=False,
            )
        except ValueError:
            # The exception was raised as expected
            pass
        else:
            # If we get here, then the ValueError was not raised
            # raise an exception so that the test fails
<<<<<<< HEAD
            raise AssertionError("ValueError was not raised")

    def test_energy_price_check(self):
        """
        Test to check if the function overwrites the energy_price value in the energyProviders.csv with the
        user provided value, if they are found to be different.
        """
        electricity_price = energy_price_check(
            mvs_input_directory=self.test_mvs_directory,
            country=self.country,
            electricity_price=0.5678686,
        )

        # Assert that the prices are equal
        energy_providers_filename = os.path.join(
            self.test_mvs_directory, "csv_elements/" "energyProviders.csv"
        )

        grid_related_test = pd.read_csv(energy_providers_filename, index_col=0)
        electricity_price_csv = float(
            grid_related_test.at["energy_price", "Electricity grid "]
        )

        assert electricity_price_csv == electricity_price

    def test_energy_price_country(self):
        """
        Test to check if, when the user provides a non-EU country and no energy price, and if an appropriate value is
        not entered for energy_price in the energyProviders.csv, the keyError is raised.
        """
        with pytest.raises(KeyError):
            energy_price_check(
                mvs_input_directory=self.test_mvs_directory,
                electricity_price=None,
                country="Uganda",
            )
=======
            raise AssertionError("ValueError was not raised")
>>>>>>> 3c92b368
<|MERGE_RESOLUTION|>--- conflicted
+++ resolved
@@ -157,7 +157,6 @@
         else:
             # If we get here, then the ValueError was not raised
             # raise an exception so that the test fails
-<<<<<<< HEAD
             raise AssertionError("ValueError was not raised")
 
     def test_energy_price_check(self):
@@ -193,7 +192,4 @@
                 mvs_input_directory=self.test_mvs_directory,
                 electricity_price=None,
                 country="Uganda",
-            )
-=======
-            raise AssertionError("ValueError was not raised")
->>>>>>> 3c92b368
+            )