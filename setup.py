--- conflicted
+++ resolved
@@ -53,16 +53,9 @@
         "dev": [
             "pytest==5.3.5",
             "black==19.10b0",
-<<<<<<< HEAD
-            "coverage==5.0.3",
-            "coveralls==1.11.0",
+            "coverage,
+            "coveralls,
         ],
         "docs": ["sphinx_rtd_theme", "Sphinx>=1.4.3"],
-=======
-            "coverage",
-            "coveralls",
-            "sphinx_rtd_theme",
-        ]
->>>>>>> 2b5645f0
     },
 )